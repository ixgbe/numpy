import os
import sys
import textwrap
import types
import re
import warnings
import functools
import platform

from numpy.core.numerictypes import issubclass_, issubsctype, issubdtype
from numpy.core import ndarray, ufunc, asarray
from numpy._utils import set_module
import numpy as np

__all__ = [
    'issubclass_', 'issubsctype', 'issubdtype', 'deprecate',
    'deprecate_with_doc', 'get_include', 'info', 'who',
    'byte_bounds', 'safe_eval', 'show_runtime'
    ]


def show_runtime():
    """
    Print information about various resources in the system
    including available intrinsic support and BLAS/LAPACK library
    in use

    .. versionadded:: 1.24.0

    See Also
    --------
    show_config : Show libraries in the system on which NumPy was built.

    Notes
    -----
    1. Information is derived with the help of `threadpoolctl <https://pypi.org/project/threadpoolctl/>`_
       library if available.
    2. SIMD related information is derived from ``__cpu_features__``,
       ``__cpu_baseline__`` and ``__cpu_dispatch__``

    """
    from numpy.core._multiarray_umath import (
        __cpu_features__, __cpu_baseline__, __cpu_dispatch__
    )
    from pprint import pprint
    config_found = [{
        "numpy_version": np.__version__,
        "python": sys.version,
        "uname": platform.uname(),
        }]
    features_found, features_not_found = [], []
    for feature in __cpu_dispatch__:
        if __cpu_features__[feature]:
            features_found.append(feature)
        else:
            features_not_found.append(feature)
    config_found.append({
        "simd_extensions": {
            "baseline": __cpu_baseline__,
            "found": features_found,
            "not_found": features_not_found
        }
    })
    try:
        from threadpoolctl import threadpool_info
        config_found.extend(threadpool_info())
    except ImportError:
        print("WARNING: `threadpoolctl` not found in system!"
              " Install it by `pip install threadpoolctl`."
              " Once installed, try `np.show_runtime` again"
              " for more detailed build information")
    pprint(config_found)


def get_include():
    """
    Return the directory that contains the NumPy \\*.h header files.

    Extension modules that need to compile against NumPy should use this
    function to locate the appropriate include directory.

    Notes
    -----
    When using ``distutils``, for example in ``setup.py``::

        import numpy as np
        ...
        Extension('extension_name', ...
                include_dirs=[np.get_include()])
        ...

    """
    import numpy
    if numpy.show_config is None:
        # running from numpy source directory
        d = os.path.join(os.path.dirname(numpy.__file__), 'core', 'include')
    else:
        # using installed numpy core headers
        import numpy.core as core
        d = os.path.join(os.path.dirname(core.__file__), 'include')
    return d


class _Deprecate:
    """
    Decorator class to deprecate old functions.

    Refer to `deprecate` for details.

    See Also
    --------
    deprecate

    """

    def __init__(self, old_name=None, new_name=None, message=None):
        self.old_name = old_name
        self.new_name = new_name
        self.message = message

    def __call__(self, func, *args, **kwargs):
        """
        Decorator call.  Refer to ``decorate``.

        """
        old_name = self.old_name
        new_name = self.new_name
        message = self.message

        if old_name is None:
            old_name = func.__name__
        if new_name is None:
            depdoc = "`%s` is deprecated!" % old_name
        else:
            depdoc = "`%s` is deprecated, use `%s` instead!" % \
                     (old_name, new_name)

        if message is not None:
            depdoc += "\n" + message

        @functools.wraps(func)
        def newfunc(*args, **kwds):
            warnings.warn(depdoc, DeprecationWarning, stacklevel=2)
            return func(*args, **kwds)

        newfunc.__name__ = old_name
        doc = func.__doc__
        if doc is None:
            doc = depdoc
        else:
            lines = doc.expandtabs().split('\n')
            indent = _get_indent(lines[1:])
            if lines[0].lstrip():
                # Indent the original first line to let inspect.cleandoc()
                # dedent the docstring despite the deprecation notice.
                doc = indent * ' ' + doc
            else:
                # Remove the same leading blank lines as cleandoc() would.
                skip = len(lines[0]) + 1
                for line in lines[1:]:
                    if len(line) > indent:
                        break
                    skip += len(line) + 1
                doc = doc[skip:]
            depdoc = textwrap.indent(depdoc, ' ' * indent)
            doc = '\n\n'.join([depdoc, doc])
        newfunc.__doc__ = doc

        return newfunc


def _get_indent(lines):
    """
    Determines the leading whitespace that could be removed from all the lines.
    """
    indent = sys.maxsize
    for line in lines:
        content = len(line.lstrip())
        if content:
            indent = min(indent, len(line) - content)
    if indent == sys.maxsize:
        indent = 0
    return indent


def deprecate(*args, **kwargs):
    """
    Issues a DeprecationWarning, adds warning to `old_name`'s
    docstring, rebinds ``old_name.__name__`` and returns the new
    function object.

    This function may also be used as a decorator.

    Parameters
    ----------
    func : function
        The function to be deprecated.
    old_name : str, optional
        The name of the function to be deprecated. Default is None, in
        which case the name of `func` is used.
    new_name : str, optional
        The new name for the function. Default is None, in which case the
        deprecation message is that `old_name` is deprecated. If given, the
        deprecation message is that `old_name` is deprecated and `new_name`
        should be used instead.
    message : str, optional
        Additional explanation of the deprecation.  Displayed in the
        docstring after the warning.

    Returns
    -------
    old_func : function
        The deprecated function.

    Examples
    --------
    Note that ``olduint`` returns a value after printing Deprecation
    Warning:

    >>> olduint = np.deprecate(np.uint)
    DeprecationWarning: `uint64` is deprecated! # may vary
    >>> olduint(6)
    6

    """
    # Deprecate may be run as a function or as a decorator
    # If run as a function, we initialise the decorator class
    # and execute its __call__ method.

    # Deprecated in NumPy 2.0, 2023-07-11
    warnings.warn(
        "`deprecate` is deprecated, "
        "use `warn` with `DeprecationWarning` instead. "
        "(deprecated in NumPy 2.0)",
        DeprecationWarning, 
        stacklevel=2
    )

    if args:
        fn = args[0]
        args = args[1:]

        return _Deprecate(*args, **kwargs)(fn)
    else:
        return _Deprecate(*args, **kwargs)


def deprecate_with_doc(msg):
    """
    Deprecates a function and includes the deprecation in its docstring.

    This function is used as a decorator. It returns an object that can be
    used to issue a DeprecationWarning, by passing the to-be decorated
    function as argument, this adds warning to the to-be decorated function's
    docstring and returns the new function object.

    See Also
    --------
    deprecate : Decorate a function such that it issues a `DeprecationWarning`

    Parameters
    ----------
    msg : str
        Additional explanation of the deprecation. Displayed in the
        docstring after the warning.

    Returns
    -------
    obj : object

    """

    # Deprecated in NumPy 2.0, 2023-07-11
    warnings.warn(
        "`deprecate` is deprecated, "
        "use `warn` with `DeprecationWarning` instead. "
        "(deprecated in NumPy 2.0)",
        DeprecationWarning, 
        stacklevel=2
    )

    return _Deprecate(message=msg)


#--------------------------------------------
# Determine if two arrays can share memory
#--------------------------------------------


def byte_bounds(a):
    """
    Returns pointers to the end-points of an array.

    Parameters
    ----------
    a : ndarray
        Input array. It must conform to the Python-side of the array
        interface.

    Returns
    -------
    (low, high) : tuple of 2 integers
        The first integer is the first byte of the array, the second
        integer is just past the last byte of the array.  If `a` is not
        contiguous it will not use every byte between the (`low`, `high`)
        values.

    Examples
    --------
    >>> I = np.eye(2, dtype='f'); I.dtype
    dtype('float32')
    >>> low, high = np.byte_bounds(I)
    >>> high - low == I.size*I.itemsize
    True
    >>> I = np.eye(2); I.dtype
    dtype('float64')
    >>> low, high = np.byte_bounds(I)
    >>> high - low == I.size*I.itemsize
    True

    """
    ai = a.__array_interface__
    a_data = ai['data'][0]
    astrides = ai['strides']
    ashape = ai['shape']
    bytes_a = asarray(a).dtype.itemsize

    a_low = a_high = a_data
    if astrides is None:
        # contiguous case
        a_high += a.size * bytes_a
    else:
        for shape, stride in zip(ashape, astrides):
            if stride < 0:
                a_low += (shape-1)*stride
            else:
                a_high += (shape-1)*stride
        a_high += bytes_a
    return a_low, a_high


#-----------------------------------------------------------------------------
# Function for output and information on the variables used.
#-----------------------------------------------------------------------------


def who(vardict=None):
    """
    Print the NumPy arrays in the given dictionary.

    If there is no dictionary passed in or `vardict` is None then returns
    NumPy arrays in the globals() dictionary (all NumPy arrays in the
    namespace).

    Parameters
    ----------
    vardict : dict, optional
        A dictionary possibly containing ndarrays.  Default is globals().

    Returns
    -------
    out : None
        Returns 'None'.

    Notes
    -----
    Prints out the name, shape, bytes and type of all of the ndarrays
    present in `vardict`.

    Examples
    --------
    >>> a = np.arange(10)
    >>> b = np.ones(20)
    >>> np.who()
    Name            Shape            Bytes            Type
    ===========================================================
    a               10               80               int64
    b               20               160              float64
    Upper bound on total bytes  =       240

    >>> d = {'x': np.arange(2.0), 'y': np.arange(3.0), 'txt': 'Some str',
    ... 'idx':5}
    >>> np.who(d)
    Name            Shape            Bytes            Type
    ===========================================================
    x               2                16               float64
    y               3                24               float64
    Upper bound on total bytes  =       40

    """

    # Deprecated in NumPy 2.0, 2023-07-11
    warnings.warn(
        "`who` is deprecated. "
        "(deprecated in NumPy 2.0)",
        DeprecationWarning,
        stacklevel=2
    )

    if vardict is None:
        frame = sys._getframe().f_back
        vardict = frame.f_globals
    sta = []
    cache = {}
    for name in vardict.keys():
        if isinstance(vardict[name], ndarray):
            var = vardict[name]
            idv = id(var)
            if idv in cache.keys():
                namestr = name + " (%s)" % cache[idv]
                original = 0
            else:
                cache[idv] = name
                namestr = name
                original = 1
            shapestr = " x ".join(map(str, var.shape))
            bytestr = str(var.nbytes)
            sta.append([namestr, shapestr, bytestr, var.dtype.name,
                        original])

    maxname = 0
    maxshape = 0
    maxbyte = 0
    totalbytes = 0
    for val in sta:
        if maxname < len(val[0]):
            maxname = len(val[0])
        if maxshape < len(val[1]):
            maxshape = len(val[1])
        if maxbyte < len(val[2]):
            maxbyte = len(val[2])
        if val[4]:
            totalbytes += int(val[2])

    if len(sta) > 0:
        sp1 = max(10, maxname)
        sp2 = max(10, maxshape)
        sp3 = max(10, maxbyte)
        prval = "Name %s Shape %s Bytes %s Type" % (sp1*' ', sp2*' ', sp3*' ')
        print(prval + "\n" + "="*(len(prval)+5) + "\n")

    for val in sta:
        print("%s %s %s %s %s %s %s" % (val[0], ' '*(sp1-len(val[0])+4),
                                        val[1], ' '*(sp2-len(val[1])+5),
                                        val[2], ' '*(sp3-len(val[2])+5),
                                        val[3]))
    print("\nUpper bound on total bytes  =       %d" % totalbytes)
    return

#-----------------------------------------------------------------------------


# NOTE:  pydoc defines a help function which works similarly to this
#  except it uses a pager to take over the screen.

# combine name and arguments and split to multiple lines of width
# characters.  End lines on a comma and begin argument list indented with
# the rest of the arguments.
def _split_line(name, arguments, width):
    firstwidth = len(name)
    k = firstwidth
    newstr = name
    sepstr = ", "
    arglist = arguments.split(sepstr)
    for argument in arglist:
        if k == firstwidth:
            addstr = ""
        else:
            addstr = sepstr
        k = k + len(argument) + len(addstr)
        if k > width:
            k = firstwidth + 1 + len(argument)
            newstr = newstr + ",\n" + " "*(firstwidth+2) + argument
        else:
            newstr = newstr + addstr + argument
    return newstr

_namedict = None
_dictlist = None

# Traverse all module directories underneath globals
# to see if something is defined
def _makenamedict(module='numpy'):
    module = __import__(module, globals(), locals(), [])
    thedict = {module.__name__:module.__dict__}
    dictlist = [module.__name__]
    totraverse = [module.__dict__]
    while True:
        if len(totraverse) == 0:
            break
        thisdict = totraverse.pop(0)
        for x in thisdict.keys():
            if isinstance(thisdict[x], types.ModuleType):
                modname = thisdict[x].__name__
                if modname not in dictlist:
                    moddict = thisdict[x].__dict__
                    dictlist.append(modname)
                    totraverse.append(moddict)
                    thedict[modname] = moddict
    return thedict, dictlist


def _info(obj, output=None):
    """Provide information about ndarray obj.

    Parameters
    ----------
    obj : ndarray
        Must be ndarray, not checked.
    output
        Where printed output goes.

    Notes
    -----
    Copied over from the numarray module prior to its removal.
    Adapted somewhat as only numpy is an option now.

    Called by info.

    """
    extra = ""
    tic = ""
    bp = lambda x: x
    cls = getattr(obj, '__class__', type(obj))
    nm = getattr(cls, '__name__', cls)
    strides = obj.strides
    endian = obj.dtype.byteorder

    if output is None:
        output = sys.stdout

    print("class: ", nm, file=output)
    print("shape: ", obj.shape, file=output)
    print("strides: ", strides, file=output)
    print("itemsize: ", obj.itemsize, file=output)
    print("aligned: ", bp(obj.flags.aligned), file=output)
    print("contiguous: ", bp(obj.flags.contiguous), file=output)
    print("fortran: ", obj.flags.fortran, file=output)
    print(
        "data pointer: %s%s" % (hex(obj.ctypes._as_parameter_.value), extra),
        file=output
        )
    print("byteorder: ", end=' ', file=output)
    if endian in ['|', '=']:
        print("%s%s%s" % (tic, sys.byteorder, tic), file=output)
        byteswap = False
    elif endian == '>':
        print("%sbig%s" % (tic, tic), file=output)
        byteswap = sys.byteorder != "big"
    else:
        print("%slittle%s" % (tic, tic), file=output)
        byteswap = sys.byteorder != "little"
    print("byteswap: ", bp(byteswap), file=output)
    print("type: %s" % obj.dtype, file=output)


@set_module('numpy')
def info(object=None, maxwidth=76, output=None, toplevel='numpy'):
    """
    Get help information for an array, function, class, or module.

    Parameters
    ----------
    object : object or str, optional
        Input object or name to get information about. If `object` is
        an `ndarray` instance, information about the array is printed.
        If `object` is a numpy object, its docstring is given. If it is
        a string, available modules are searched for matching objects.
        If None, information about `info` itself is returned.
    maxwidth : int, optional
        Printing width.
    output : file like object, optional
        File like object that the output is written to, default is
        ``None``, in which case ``sys.stdout`` will be used.
        The object has to be opened in 'w' or 'a' mode.
    toplevel : str, optional
        Start search at this level.

    Notes
    -----
    When used interactively with an object, ``np.info(obj)`` is equivalent
    to ``help(obj)`` on the Python prompt or ``obj?`` on the IPython
    prompt.

    Examples
    --------
    >>> np.info(np.polyval) # doctest: +SKIP
       polyval(p, x)
         Evaluate the polynomial p at x.
         ...

    When using a string for `object` it is possible to get multiple results.

    >>> np.info('fft') # doctest: +SKIP
         *** Found in numpy ***
    Core FFT routines
    ...
         *** Found in numpy.fft ***
     fft(a, n=None, axis=-1)
    ...
         *** Repeat reference found in numpy.fft.fftpack ***
         *** Total of 3 references found. ***

    When the argument is an array, information about the array is printed.

    >>> a = np.array([[1 + 2j, 3, -4], [-5j, 6, 0]], dtype=np.complex64)
    >>> np.info(a)
    class:  ndarray
    shape:  (2, 3)
    strides:  (24, 8)
    itemsize:  8
    aligned:  True
    contiguous:  True
    fortran:  False
    data pointer: 0x562b6e0d2860  # may vary
    byteorder:  little
    byteswap:  False
    type: complex64

    """
    global _namedict, _dictlist
    # Local import to speed up numpy's import time.
    import pydoc
    import inspect

    if (hasattr(object, '_ppimport_importer') or
           hasattr(object, '_ppimport_module')):
        object = object._ppimport_module
    elif hasattr(object, '_ppimport_attr'):
        object = object._ppimport_attr

    if output is None:
        output = sys.stdout

    if object is None:
        info(info)
    elif isinstance(object, ndarray):
        _info(object, output=output)
    elif isinstance(object, str):
        if _namedict is None:
            _namedict, _dictlist = _makenamedict(toplevel)
        numfound = 0
        objlist = []
        for namestr in _dictlist:
            try:
                obj = _namedict[namestr][object]
                if id(obj) in objlist:
                    print("\n     "
                          "*** Repeat reference found in %s *** " % namestr,
                          file=output
                          )
                else:
                    objlist.append(id(obj))
                    print("     *** Found in %s ***" % namestr, file=output)
                    info(obj)
                    print("-"*maxwidth, file=output)
                numfound += 1
            except KeyError:
                pass
        if numfound == 0:
            print("Help for %s not found." % object, file=output)
        else:
            print("\n     "
                  "*** Total of %d references found. ***" % numfound,
                  file=output
                  )

    elif inspect.isfunction(object) or inspect.ismethod(object):
        name = object.__name__
        try:
            arguments = str(inspect.signature(object))
        except Exception:
            arguments = "()"

        if len(name+arguments) > maxwidth:
            argstr = _split_line(name, arguments, maxwidth)
        else:
            argstr = name + arguments

        print(" " + argstr + "\n", file=output)
        print(inspect.getdoc(object), file=output)

    elif inspect.isclass(object):
        name = object.__name__
        try:
            arguments = str(inspect.signature(object))
        except Exception:
            arguments = "()"

        if len(name+arguments) > maxwidth:
            argstr = _split_line(name, arguments, maxwidth)
        else:
            argstr = name + arguments

        print(" " + argstr + "\n", file=output)
        doc1 = inspect.getdoc(object)
        if doc1 is None:
            if hasattr(object, '__init__'):
                print(inspect.getdoc(object.__init__), file=output)
        else:
            print(inspect.getdoc(object), file=output)

        methods = pydoc.allmethods(object)

        public_methods = [meth for meth in methods if meth[0] != '_']
        if public_methods:
            print("\n\nMethods:\n", file=output)
            for meth in public_methods:
                thisobj = getattr(object, meth, None)
                if thisobj is not None:
                    methstr, other = pydoc.splitdoc(
                            inspect.getdoc(thisobj) or "None"
                            )
                print("  %s  --  %s" % (meth, methstr), file=output)

    elif hasattr(object, '__doc__'):
        print(inspect.getdoc(object), file=output)


<<<<<<< HEAD
@set_module('numpy')
def source(object, output=sys.stdout):
    """
    Print or write to a file the source code for a NumPy object.

    The source code is only returned for objects written in Python. Many
    functions and classes are defined in C and will therefore not return
    useful information.

    Parameters
    ----------
    object : numpy object
        Input object. This can be any object (function, class, module,
        ...).
    output : file object, optional
        If `output` not supplied then source code is printed to screen
        (sys.stdout).  File object must be created with either write 'w' or
        append 'a' modes.

    See Also
    --------
    lookfor, info

    Examples
    --------
    >>> np.source(np.interp)                        #doctest: +SKIP
    In file: /usr/lib/python2.6/dist-packages/numpy/lib/function_base.py
    def interp(x, xp, fp, left=None, right=None):
        \"\"\".... (full docstring printed)\"\"\"
        if isinstance(x, (float, int, number)):
            return compiled_interp([x], xp, fp, left, right).item()
        else:
            return compiled_interp(x, xp, fp, left, right)

    The source code is only returned for objects written in Python.

    >>> np.source(np.array)                         #doctest: +SKIP
    Not available for this object.

    """
    # Local import to speed up numpy's import time.
    import inspect
    try:
        print("In file: %s\n" % inspect.getsourcefile(object), file=output)
        print(inspect.getsource(object), file=output)
    except Exception:
        print("Not available for this object.", file=output)


# Cache for lookfor: {id(module): {name: (docstring, kind, index), ...}...}
# where kind: "func", "class", "module", "object"
# and index: index in breadth-first namespace traversal
_lookfor_caches = {}

# regexp whose match indicates that the string may contain a function
# signature
_function_signature_re = re.compile(r"[a-z0-9_]+\(.*[,=].*\)", re.I)


=======
@deprecate
>>>>>>> 452d3ad4
def safe_eval(source):
    """
    Protected string evaluation.

    Evaluate a string containing a Python literal expression without
    allowing the execution of arbitrary non-literal code.

    .. warning::

        This function is identical to :py:meth:`ast.literal_eval` and
        has the same security implications.  It may not always be safe
        to evaluate large input strings.

    Parameters
    ----------
    source : str
        The string to evaluate.

    Returns
    -------
    obj : object
       The result of evaluating `source`.

    Raises
    ------
    SyntaxError
        If the code has invalid Python syntax, or if it contains
        non-literal code.

    Examples
    --------
    >>> np.safe_eval('1')
    1
    >>> np.safe_eval('[1, 2, 3]')
    [1, 2, 3]
    >>> np.safe_eval('{"foo": ("bar", 10.0)}')
    {'foo': ('bar', 10.0)}

    >>> np.safe_eval('import os')
    Traceback (most recent call last):
      ...
    SyntaxError: invalid syntax

    >>> np.safe_eval('open("/home/user/.ssh/id_dsa").read()')
    Traceback (most recent call last):
      ...
    ValueError: malformed node or string: <_ast.Call object at 0x...>

    """

    # Deprecated in NumPy 2.0, 2023-07-11
    warnings.warn(
        "`safe_eval` is deprecated. Use `ast.literal_eval` instead. "
        "Be aware of security implications, such as memory exhaustion "
        "based attacks (deprecated in NumPy 2.0)",
        DeprecationWarning,
        stacklevel=2
    )

    # Local import to speed up numpy's import time.
    import ast
    return ast.literal_eval(source)


def _median_nancheck(data, result, axis):
    """
    Utility function to check median result from data for NaN values at the end
    and return NaN in that case. Input result can also be a MaskedArray.

    Parameters
    ----------
    data : array
        Sorted input data to median function
    result : Array or MaskedArray
        Result of median function.
    axis : int
        Axis along which the median was computed.

    Returns
    -------
    result : scalar or ndarray
        Median or NaN in axes which contained NaN in the input.  If the input
        was an array, NaN will be inserted in-place.  If a scalar, either the
        input itself or a scalar NaN.
    """
    if data.size == 0:
        return result
    potential_nans = data.take(-1, axis=axis)
    n = np.isnan(potential_nans)
    # masked NaN values are ok, although for masked the copyto may fail for
    # unmasked ones (this was always broken) when the result is a scalar.
    if np.ma.isMaskedArray(n):
        n = n.filled(False)

    if not n.any():
        return result

    # Without given output, it is possible that the current result is a
    # numpy scalar, which is not writeable.  If so, just return nan.
    if isinstance(result, np.generic):
        return potential_nans

    # Otherwise copy NaNs (if there are any)
    np.copyto(result, potential_nans, where=n)
    return result

def _opt_info():
    """
    Returns a string contains the supported CPU features by the current build.

    The string format can be explained as follows:
        - dispatched features that are supported by the running machine
          end with `*`.
        - dispatched features that are "not" supported by the running machine
          end with `?`.
        - remained features are representing the baseline.
    """
    from numpy.core._multiarray_umath import (
        __cpu_features__, __cpu_baseline__, __cpu_dispatch__
    )

    if len(__cpu_baseline__) == 0 and len(__cpu_dispatch__) == 0:
        return ''

    enabled_features = ' '.join(__cpu_baseline__)
    for feature in __cpu_dispatch__:
        if __cpu_features__[feature]:
            enabled_features += f" {feature}*"
        else:
            enabled_features += f" {feature}?"

    return enabled_features


def drop_metadata(dtype, /):
    """
    Returns the dtype unchanged if it contained no metadata or a copy of the
    dtype if it (or any of its structure dtypes) contained metadata.

    This utility is used by `np.save` and `np.savez` to drop metadata before
    saving.

    .. note::

        Due to its limitation this function may move to a more appropriate
        home or change in the future and is considered semi-public API only.

    .. warning::

        This function does not preserve more strange things like record dtypes
        and user dtypes may simply return the wrong thing.  If you need to be
        sure about the latter, check the result with:
        ``np.can_cast(new_dtype, dtype, casting="no")``.

    """
    if dtype.fields is not None:
        found_metadata = dtype.metadata is not None

        names = []
        formats = []
        offsets = []
        titles = []
        for name, field in dtype.fields.items():
            field_dt = drop_metadata(field[0])
            if field_dt is not field[0]:
                found_metadata = True

            names.append(name)
            formats.append(field_dt)
            offsets.append(field[1])
            titles.append(None if len(field) < 3 else field[2])

        if not found_metadata:
            return dtype

        structure = dict(
            names=names, formats=formats, offsets=offsets, titles=titles,
            itemsize=dtype.itemsize)

        # NOTE: Could pass (dtype.type, structure) to preserve record dtypes...
        return np.dtype(structure, align=dtype.isalignedstruct)
    elif dtype.subdtype is not None:
        # subarray dtype
        subdtype, shape = dtype.subdtype
        new_subdtype = drop_metadata(subdtype)
        if dtype.metadata is None and new_subdtype is subdtype:
            return dtype

        return np.dtype((new_subdtype, shape))
    else:
        # Normal unstructured dtype
        if dtype.metadata is None:
            return dtype
        # Note that `dt.str` doesn't round-trip e.g. for user-dtypes.
        return np.dtype(dtype.str)<|MERGE_RESOLUTION|>--- conflicted
+++ resolved
@@ -717,69 +717,6 @@
         print(inspect.getdoc(object), file=output)
 
 
-<<<<<<< HEAD
-@set_module('numpy')
-def source(object, output=sys.stdout):
-    """
-    Print or write to a file the source code for a NumPy object.
-
-    The source code is only returned for objects written in Python. Many
-    functions and classes are defined in C and will therefore not return
-    useful information.
-
-    Parameters
-    ----------
-    object : numpy object
-        Input object. This can be any object (function, class, module,
-        ...).
-    output : file object, optional
-        If `output` not supplied then source code is printed to screen
-        (sys.stdout).  File object must be created with either write 'w' or
-        append 'a' modes.
-
-    See Also
-    --------
-    lookfor, info
-
-    Examples
-    --------
-    >>> np.source(np.interp)                        #doctest: +SKIP
-    In file: /usr/lib/python2.6/dist-packages/numpy/lib/function_base.py
-    def interp(x, xp, fp, left=None, right=None):
-        \"\"\".... (full docstring printed)\"\"\"
-        if isinstance(x, (float, int, number)):
-            return compiled_interp([x], xp, fp, left, right).item()
-        else:
-            return compiled_interp(x, xp, fp, left, right)
-
-    The source code is only returned for objects written in Python.
-
-    >>> np.source(np.array)                         #doctest: +SKIP
-    Not available for this object.
-
-    """
-    # Local import to speed up numpy's import time.
-    import inspect
-    try:
-        print("In file: %s\n" % inspect.getsourcefile(object), file=output)
-        print(inspect.getsource(object), file=output)
-    except Exception:
-        print("Not available for this object.", file=output)
-
-
-# Cache for lookfor: {id(module): {name: (docstring, kind, index), ...}...}
-# where kind: "func", "class", "module", "object"
-# and index: index in breadth-first namespace traversal
-_lookfor_caches = {}
-
-# regexp whose match indicates that the string may contain a function
-# signature
-_function_signature_re = re.compile(r"[a-z0-9_]+\(.*[,=].*\)", re.I)
-
-
-=======
-@deprecate
->>>>>>> 452d3ad4
 def safe_eval(source):
     """
     Protected string evaluation.
