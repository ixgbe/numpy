import warnings
import sys
import os
import itertools
import pytest
import weakref
import re

import numpy as np
import numpy._core._multiarray_umath as ncu
from numpy.testing import (
    assert_equal, assert_array_equal, assert_almost_equal,
    assert_array_almost_equal, assert_array_less, build_err_msg,
    assert_raises, assert_warns, assert_no_warnings, assert_allclose,
    assert_approx_equal, assert_array_almost_equal_nulp, assert_array_max_ulp,
    clear_and_catch_warnings, suppress_warnings, assert_string_equal, assert_,
    tempdir, temppath, assert_no_gc_cycles, HAS_REFCOUNT
)


class _GenericTest:

    def _test_equal(self, a, b):
        self._assert_func(a, b)

    def _test_not_equal(self, a, b):
        with assert_raises(AssertionError):
            self._assert_func(a, b)

    def test_array_rank1_eq(self):
        """Test two equal array of rank 1 are found equal."""
        a = np.array([1, 2])
        b = np.array([1, 2])

        self._test_equal(a, b)

    def test_array_rank1_noteq(self):
        """Test two different array of rank 1 are found not equal."""
        a = np.array([1, 2])
        b = np.array([2, 2])

        self._test_not_equal(a, b)

    def test_array_rank2_eq(self):
        """Test two equal array of rank 2 are found equal."""
        a = np.array([[1, 2], [3, 4]])
        b = np.array([[1, 2], [3, 4]])

        self._test_equal(a, b)

    def test_array_diffshape(self):
        """Test two arrays with different shapes are found not equal."""
        a = np.array([1, 2])
        b = np.array([[1, 2], [1, 2]])

        self._test_not_equal(a, b)

    def test_objarray(self):
        """Test object arrays."""
        a = np.array([1, 1], dtype=object)
        self._test_equal(a, 1)

    def test_array_likes(self):
        self._test_equal([1, 2, 3], (1, 2, 3))


class TestArrayEqual(_GenericTest):

    def setup_method(self):
        self._assert_func = assert_array_equal

    def test_generic_rank1(self):
        """Test rank 1 array for all dtypes."""
        def foo(t):
            a = np.empty(2, t)
            a.fill(1)
            b = a.copy()
            c = a.copy()
            c.fill(0)
            self._test_equal(a, b)
            self._test_not_equal(c, b)

        # Test numeric types and object
        for t in '?bhilqpBHILQPfdgFDG':
            foo(t)

        # Test strings
        for t in ['S1', 'U1']:
            foo(t)

    def test_0_ndim_array(self):
        x = np.array(473963742225900817127911193656584771)
        y = np.array(18535119325151578301457182298393896)

        with pytest.raises(AssertionError) as exc_info:
            self._assert_func(x, y)
        msg = str(exc_info.value)
        assert_('Mismatched elements: 1 / 1 (100%)\n'
                in msg)

        y = x
        self._assert_func(x, y)

        x = np.array(4395065348745.5643764887869876)
        y = np.array(0)
        expected_msg = ('Mismatched elements: 1 / 1 (100%)\n'
                        'Max absolute difference among violations: '
                        '4.39506535e+12\n'
                        'Max relative difference among violations: inf\n')
        with pytest.raises(AssertionError, match=re.escape(expected_msg)):
            self._assert_func(x, y)

        x = y
        self._assert_func(x, y)

    def test_generic_rank3(self):
        """Test rank 3 array for all dtypes."""
        def foo(t):
            a = np.empty((4, 2, 3), t)
            a.fill(1)
            b = a.copy()
            c = a.copy()
            c.fill(0)
            self._test_equal(a, b)
            self._test_not_equal(c, b)

        # Test numeric types and object
        for t in '?bhilqpBHILQPfdgFDG':
            foo(t)

        # Test strings
        for t in ['S1', 'U1']:
            foo(t)

    def test_nan_array(self):
        """Test arrays with nan values in them."""
        a = np.array([1, 2, np.nan])
        b = np.array([1, 2, np.nan])

        self._test_equal(a, b)

        c = np.array([1, 2, 3])
        self._test_not_equal(c, b)

    def test_string_arrays(self):
        """Test two arrays with different shapes are found not equal."""
        a = np.array(['floupi', 'floupa'])
        b = np.array(['floupi', 'floupa'])

        self._test_equal(a, b)

        c = np.array(['floupipi', 'floupa'])

        self._test_not_equal(c, b)

    def test_recarrays(self):
        """Test record arrays."""
        a = np.empty(2, [('floupi', float), ('floupa', float)])
        a['floupi'] = [1, 2]
        a['floupa'] = [1, 2]
        b = a.copy()

        self._test_equal(a, b)

        c = np.empty(2, [('floupipi', float),
                         ('floupi', float), ('floupa', float)])
        c['floupipi'] = a['floupi'].copy()
        c['floupa'] = a['floupa'].copy()

        with pytest.raises(TypeError):
            self._test_not_equal(c, b)

    def test_masked_nan_inf(self):
        # Regression test for gh-11121
        a = np.ma.MaskedArray([3., 4., 6.5], mask=[False, True, False])
        b = np.array([3., np.nan, 6.5])
        self._test_equal(a, b)
        self._test_equal(b, a)
        a = np.ma.MaskedArray([3., 4., 6.5], mask=[True, False, False])
        b = np.array([np.inf, 4., 6.5])
        self._test_equal(a, b)
        self._test_equal(b, a)

    def test_subclass_that_overrides_eq(self):
        # While we cannot guarantee testing functions will always work for
        # subclasses, the tests should ideally rely only on subclasses having
        # comparison operators, not on them being able to store booleans
        # (which, e.g., astropy Quantity cannot usefully do). See gh-8452.
        class MyArray(np.ndarray):
            def __eq__(self, other):
                return bool(np.equal(self, other).all())

            def __ne__(self, other):
                return not self == other

        a = np.array([1., 2.]).view(MyArray)
        b = np.array([2., 3.]).view(MyArray)
        assert_(type(a == a), bool)
        assert_(a == a)
        assert_(a != b)
        self._test_equal(a, a)
        self._test_not_equal(a, b)
        self._test_not_equal(b, a)

        expected_msg = ('Mismatched elements: 1 / 2 (50%)\n'
                        'Max absolute difference among violations: 1.\n'
                        'Max relative difference among violations: 0.5')
        with pytest.raises(AssertionError, match=re.escape(expected_msg)):
            self._test_equal(a, b)

        c = np.array([0., 2.9]).view(MyArray)
        expected_msg = ('Mismatched elements: 1 / 2 (50%)\n'
                        'Max absolute difference among violations: 2.\n'
                        'Max relative difference among violations: inf')
        with pytest.raises(AssertionError, match=re.escape(expected_msg)):
            self._test_equal(b, c)

    def test_subclass_that_does_not_implement_npall(self):
        class MyArray(np.ndarray):
            def __array_function__(self, *args, **kwargs):
                return NotImplemented

        a = np.array([1., 2.]).view(MyArray)
        b = np.array([2., 3.]).view(MyArray)
        with assert_raises(TypeError):
            np.all(a)
        self._test_equal(a, a)
        self._test_not_equal(a, b)
        self._test_not_equal(b, a)

    def test_suppress_overflow_warnings(self):
        # Based on issue #18992
        with pytest.raises(AssertionError):
            with np.errstate(all="raise"):
                np.testing.assert_array_equal(
                    np.array([1, 2, 3], np.float32),
                    np.array([1, 1e-40, 3], np.float32))

    def test_array_vs_scalar_is_equal(self):
        """Test comparing an array with a scalar when all values are equal."""
        a = np.array([1., 1., 1.])
        b = 1.

        self._test_equal(a, b)

    def test_array_vs_array_not_equal(self):
        """Test comparing an array with a scalar when not all values equal."""
        a = np.array([34986, 545676, 439655, 563766])
        b = np.array([34986, 545676, 439655, 0])

        expected_msg = ('Mismatched elements: 1 / 4 (25%)\n'
                        'Max absolute difference among violations: 563766\n'
                        'Max relative difference among violations: inf')
        with pytest.raises(AssertionError, match=re.escape(expected_msg)):
            self._assert_func(a, b)

        a = np.array([34986, 545676, 439655.2, 563766])
        expected_msg = ('Mismatched elements: 2 / 4 (50%)\n'
                        'Max absolute difference among violations: '
                        '563766.\n'
                        'Max relative difference among violations: '
                        '4.54902139e-07')
        with pytest.raises(AssertionError, match=re.escape(expected_msg)):
            self._assert_func(a, b)

    def test_array_vs_scalar_strict(self):
        """Test comparing an array with a scalar with strict option."""
        a = np.array([1., 1., 1.])
        b = 1.

        with pytest.raises(AssertionError):
            self._assert_func(a, b, strict=True)

    def test_array_vs_array_strict(self):
        """Test comparing two arrays with strict option."""
        a = np.array([1., 1., 1.])
        b = np.array([1., 1., 1.])

        self._assert_func(a, b, strict=True)

    def test_array_vs_float_array_strict(self):
        """Test comparing two arrays with strict option."""
        a = np.array([1, 1, 1])
        b = np.array([1., 1., 1.])

        with pytest.raises(AssertionError):
            self._assert_func(a, b, strict=True)


class TestBuildErrorMessage:

    def test_build_err_msg_defaults(self):
        x = np.array([1.00001, 2.00002, 3.00003])
        y = np.array([1.00002, 2.00003, 3.00004])
        err_msg = 'There is a mismatch'

        a = build_err_msg([x, y], err_msg)
        b = ('\nItems are not equal: There is a mismatch\n ACTUAL: array(['
             '1.00001, 2.00002, 3.00003])\n DESIRED: array([1.00002, '
             '2.00003, 3.00004])')
        assert_equal(a, b)

    def test_build_err_msg_no_verbose(self):
        x = np.array([1.00001, 2.00002, 3.00003])
        y = np.array([1.00002, 2.00003, 3.00004])
        err_msg = 'There is a mismatch'

        a = build_err_msg([x, y], err_msg, verbose=False)
        b = '\nItems are not equal: There is a mismatch'
        assert_equal(a, b)

    def test_build_err_msg_custom_names(self):
        x = np.array([1.00001, 2.00002, 3.00003])
        y = np.array([1.00002, 2.00003, 3.00004])
        err_msg = 'There is a mismatch'

        a = build_err_msg([x, y], err_msg, names=('FOO', 'BAR'))
        b = ('\nItems are not equal: There is a mismatch\n FOO: array(['
             '1.00001, 2.00002, 3.00003])\n BAR: array([1.00002, 2.00003, '
             '3.00004])')
        assert_equal(a, b)

    def test_build_err_msg_custom_precision(self):
        x = np.array([1.000000001, 2.00002, 3.00003])
        y = np.array([1.000000002, 2.00003, 3.00004])
        err_msg = 'There is a mismatch'

        a = build_err_msg([x, y], err_msg, precision=10)
        b = ('\nItems are not equal: There is a mismatch\n ACTUAL: array(['
             '1.000000001, 2.00002    , 3.00003    ])\n DESIRED: array(['
             '1.000000002, 2.00003    , 3.00004    ])')
        assert_equal(a, b)


class TestEqual(TestArrayEqual):

    def setup_method(self):
        self._assert_func = assert_equal

    def test_nan_items(self):
        self._assert_func(np.nan, np.nan)
        self._assert_func([np.nan], [np.nan])
        self._test_not_equal(np.nan, [np.nan])
        self._test_not_equal(np.nan, 1)

    def test_inf_items(self):
        self._assert_func(np.inf, np.inf)
        self._assert_func([np.inf], [np.inf])
        self._test_not_equal(np.inf, [np.inf])

    def test_datetime(self):
        self._test_equal(
            np.datetime64("2017-01-01", "s"),
            np.datetime64("2017-01-01", "s")
        )
        self._test_equal(
            np.datetime64("2017-01-01", "s"),
            np.datetime64("2017-01-01", "m")
        )

        # gh-10081
        self._test_not_equal(
            np.datetime64("2017-01-01", "s"),
            np.datetime64("2017-01-02", "s")
        )
        self._test_not_equal(
            np.datetime64("2017-01-01", "s"),
            np.datetime64("2017-01-02", "m")
        )

    def test_nat_items(self):
        # not a datetime
        nadt_no_unit = np.datetime64("NaT")
        nadt_s = np.datetime64("NaT", "s")
        nadt_d = np.datetime64("NaT", "ns")
        # not a timedelta
        natd_no_unit = np.timedelta64("NaT")
        natd_s = np.timedelta64("NaT", "s")
        natd_d = np.timedelta64("NaT", "ns")

        dts = [nadt_no_unit, nadt_s, nadt_d]
        tds = [natd_no_unit, natd_s, natd_d]
        for a, b in itertools.product(dts, dts):
            self._assert_func(a, b)
            self._assert_func([a], [b])
            self._test_not_equal([a], b)

        for a, b in itertools.product(tds, tds):
            self._assert_func(a, b)
            self._assert_func([a], [b])
            self._test_not_equal([a], b)

        for a, b in itertools.product(tds, dts):
            self._test_not_equal(a, b)
            self._test_not_equal(a, [b])
            self._test_not_equal([a], [b])
            self._test_not_equal([a], np.datetime64("2017-01-01", "s"))
            self._test_not_equal([b], np.datetime64("2017-01-01", "s"))
            self._test_not_equal([a], np.timedelta64(123, "s"))
            self._test_not_equal([b], np.timedelta64(123, "s"))

    def test_non_numeric(self):
        self._assert_func('ab', 'ab')
        self._test_not_equal('ab', 'abb')

    def test_complex_item(self):
        self._assert_func(complex(1, 2), complex(1, 2))
        self._assert_func(complex(1, np.nan), complex(1, np.nan))
        self._test_not_equal(complex(1, np.nan), complex(1, 2))
        self._test_not_equal(complex(np.nan, 1), complex(1, np.nan))
        self._test_not_equal(complex(np.nan, np.inf), complex(np.nan, 2))

    def test_negative_zero(self):
        self._test_not_equal(ncu.PZERO, ncu.NZERO)

    def test_complex(self):
        x = np.array([complex(1, 2), complex(1, np.nan)])
        y = np.array([complex(1, 2), complex(1, 2)])
        self._assert_func(x, x)
        self._test_not_equal(x, y)

    def test_object(self):
        # gh-12942
        import datetime
        a = np.array([datetime.datetime(2000, 1, 1),
                      datetime.datetime(2000, 1, 2)])
        self._test_not_equal(a, a[::-1])


class TestArrayAlmostEqual(_GenericTest):

    def setup_method(self):
        self._assert_func = assert_array_almost_equal

    def test_closeness(self):
        # Note that in the course of time we ended up with
        #     `abs(x - y) < 1.5 * 10**(-decimal)`
        # instead of the previously documented
        #     `abs(x - y) < 0.5 * 10**(-decimal)`
        # so this check serves to preserve the wrongness.

        # test scalars
        expected_msg = ('Mismatched elements: 1 / 1 (100%)\n'
                        'Max absolute difference among violations: 1.5\n'
                        'Max relative difference among violations: inf')
        with pytest.raises(AssertionError, match=re.escape(expected_msg)):
            self._assert_func(1.5, 0.0, decimal=0)

        # test arrays
        self._assert_func([1.499999], [0.0], decimal=0)

        expected_msg = ('Mismatched elements: 1 / 1 (100%)\n'
                        'Max absolute difference among violations: 1.5\n'
                        'Max relative difference among violations: inf')
        with pytest.raises(AssertionError, match=re.escape(expected_msg)):
            self._assert_func([1.5], [0.0], decimal=0)

        a = [1.4999999, 0.00003]
        b = [1.49999991, 0]
        expected_msg = ('Mismatched elements: 1 / 2 (50%)\n'
                        'Max absolute difference among violations: 3.e-05\n'
                        'Max relative difference among violations: inf')
        with pytest.raises(AssertionError, match=re.escape(expected_msg)):
            self._assert_func(a, b, decimal=7)

        expected_msg = ('Mismatched elements: 1 / 2 (50%)\n'
                        'Max absolute difference among violations: 3.e-05\n'
                        'Max relative difference among violations: 1.')
        with pytest.raises(AssertionError, match=re.escape(expected_msg)):
            self._assert_func(b, a, decimal=7)

    def test_simple(self):
        x = np.array([1234.2222])
        y = np.array([1234.2223])

        self._assert_func(x, y, decimal=3)
        self._assert_func(x, y, decimal=4)

        expected_msg = ('Mismatched elements: 1 / 1 (100%)\n'
                        'Max absolute difference among violations: '
                        '1.e-04\n'
                        'Max relative difference among violations: '
                        '8.10226812e-08')
        with pytest.raises(AssertionError, match=re.escape(expected_msg)):
            self._assert_func(x, y, decimal=5)

    def test_array_vs_scalar(self):
        a = [5498.42354, 849.54345, 0.00]
        b = 5498.42354
        expected_msg = ('Mismatched elements: 2 / 3 (66.7%)\n'
                        'Max absolute difference among violations: '
                        '5498.42354\n'
                        'Max relative difference among violations: 1.')
        with pytest.raises(AssertionError, match=re.escape(expected_msg)):
            self._assert_func(a, b, decimal=9)

        expected_msg = ('Mismatched elements: 2 / 3 (66.7%)\n'
                        'Max absolute difference among violations: '
                        '5498.42354\n'
                        'Max relative difference among violations: 5.4722099')
        with pytest.raises(AssertionError, match=re.escape(expected_msg)):
            self._assert_func(b, a, decimal=9)

        a = [5498.42354, 0.00]
        expected_msg = ('Mismatched elements: 1 / 2 (50%)\n'
                        'Max absolute difference among violations: '
                        '5498.42354\n'
                        'Max relative difference among violations: inf')
        with pytest.raises(AssertionError, match=re.escape(expected_msg)):
            self._assert_func(b, a, decimal=7)

        b = 0
        expected_msg = ('Mismatched elements: 1 / 2 (50%)\n'
                        'Max absolute difference among violations: '
                        '5498.42354\n'
                        'Max relative difference among violations: inf')
        with pytest.raises(AssertionError, match=re.escape(expected_msg)):
            self._assert_func(a, b, decimal=7)

    def test_nan(self):
        anan = np.array([np.nan])
        aone = np.array([1])
        ainf = np.array([np.inf])
        self._assert_func(anan, anan)
        assert_raises(AssertionError,
                      lambda: self._assert_func(anan, aone))
        assert_raises(AssertionError,
                      lambda: self._assert_func(anan, ainf))
        assert_raises(AssertionError,
                      lambda: self._assert_func(ainf, anan))

    def test_inf(self):
        a = np.array([[1., 2.], [3., 4.]])
        b = a.copy()
        a[0, 0] = np.inf
        assert_raises(AssertionError,
                      lambda: self._assert_func(a, b))
        b[0, 0] = -np.inf
        assert_raises(AssertionError,
                      lambda: self._assert_func(a, b))

    def test_subclass(self):
        a = np.array([[1., 2.], [3., 4.]])
        b = np.ma.masked_array([[1., 2.], [0., 4.]],
                               [[False, False], [True, False]])
        self._assert_func(a, b)
        self._assert_func(b, a)
        self._assert_func(b, b)

        # Test fully masked as well (see gh-11123).
        a = np.ma.MaskedArray(3.5, mask=True)
        b = np.array([3., 4., 6.5])
        self._test_equal(a, b)
        self._test_equal(b, a)
        a = np.ma.masked
        b = np.array([3., 4., 6.5])
        self._test_equal(a, b)
        self._test_equal(b, a)
        a = np.ma.MaskedArray([3., 4., 6.5], mask=[True, True, True])
        b = np.array([1., 2., 3.])
        self._test_equal(a, b)
        self._test_equal(b, a)
        a = np.ma.MaskedArray([3., 4., 6.5], mask=[True, True, True])
        b = np.array(1.)
        self._test_equal(a, b)
        self._test_equal(b, a)

    def test_subclass_2(self):
        # While we cannot guarantee testing functions will always work for
        # subclasses, the tests should ideally rely only on subclasses having
        # comparison operators, not on them being able to store booleans
        # (which, e.g., astropy Quantity cannot usefully do). See gh-8452.
        class MyArray(np.ndarray):
            def __eq__(self, other):
                return super().__eq__(other).view(np.ndarray)

            def __lt__(self, other):
                return super().__lt__(other).view(np.ndarray)

            def all(self, *args, **kwargs):
                return all(self)

        a = np.array([1., 2.]).view(MyArray)
        self._assert_func(a, a)

        z = np.array([True, True]).view(MyArray)
        all(z)
        b = np.array([1., 202]).view(MyArray)
        expected_msg = ('Mismatched elements: 1 / 2 (50%)\n'
                        'Max absolute difference among violations: 200.\n'
                        'Max relative difference among violations: 0.99009')
        with pytest.raises(AssertionError, match=re.escape(expected_msg)):
            self._assert_func(a, b)

    def test_subclass_that_cannot_be_bool(self):
        # While we cannot guarantee testing functions will always work for
        # subclasses, the tests should ideally rely only on subclasses having
        # comparison operators, not on them being able to store booleans
        # (which, e.g., astropy Quantity cannot usefully do). See gh-8452.
        class MyArray(np.ndarray):
            def __eq__(self, other):
                return super().__eq__(other).view(np.ndarray)

            def __lt__(self, other):
                return super().__lt__(other).view(np.ndarray)

            def all(self, *args, **kwargs):
                raise NotImplementedError

        a = np.array([1., 2.]).view(MyArray)
        self._assert_func(a, a)


class TestAlmostEqual(_GenericTest):

    def setup_method(self):
        self._assert_func = assert_almost_equal

    def test_closeness(self):
        # Note that in the course of time we ended up with
        #     `abs(x - y) < 1.5 * 10**(-decimal)`
        # instead of the previously documented
        #     `abs(x - y) < 0.5 * 10**(-decimal)`
        # so this check serves to preserve the wrongness.

        # test scalars
        self._assert_func(1.499999, 0.0, decimal=0)
        assert_raises(AssertionError,
                      lambda: self._assert_func(1.5, 0.0, decimal=0))

        # test arrays
        self._assert_func([1.499999], [0.0], decimal=0)
        assert_raises(AssertionError,
                      lambda: self._assert_func([1.5], [0.0], decimal=0))

    def test_nan_item(self):
        self._assert_func(np.nan, np.nan)
        assert_raises(AssertionError,
                      lambda: self._assert_func(np.nan, 1))
        assert_raises(AssertionError,
                      lambda: self._assert_func(np.nan, np.inf))
        assert_raises(AssertionError,
                      lambda: self._assert_func(np.inf, np.nan))

    def test_inf_item(self):
        self._assert_func(np.inf, np.inf)
        self._assert_func(-np.inf, -np.inf)
        assert_raises(AssertionError,
                      lambda: self._assert_func(np.inf, 1))
        assert_raises(AssertionError,
                      lambda: self._assert_func(-np.inf, np.inf))

    def test_simple_item(self):
        self._test_not_equal(1, 2)

    def test_complex_item(self):
        self._assert_func(complex(1, 2), complex(1, 2))
        self._assert_func(complex(1, np.nan), complex(1, np.nan))
        self._assert_func(complex(np.inf, np.nan), complex(np.inf, np.nan))
        self._test_not_equal(complex(1, np.nan), complex(1, 2))
        self._test_not_equal(complex(np.nan, 1), complex(1, np.nan))
        self._test_not_equal(complex(np.nan, np.inf), complex(np.nan, 2))

    def test_complex(self):
        x = np.array([complex(1, 2), complex(1, np.nan)])
        z = np.array([complex(1, 2), complex(np.nan, 1)])
        y = np.array([complex(1, 2), complex(1, 2)])
        self._assert_func(x, x)
        self._test_not_equal(x, y)
        self._test_not_equal(x, z)

    def test_error_message(self):
        """Check the message is formatted correctly for the decimal value.
           Also check the message when input includes inf or nan (gh12200)"""
        x = np.array([1.00000000001, 2.00000000002, 3.00003])
        y = np.array([1.00000000002, 2.00000000003, 3.00004])

        # Test with a different amount of decimal digits
        expected_msg = ('Mismatched elements: 3 / 3 (100%)\n'
                        'Max absolute difference among violations: 1.e-05\n'
                        'Max relative difference among violations: '
                        '3.33328889e-06\n'
                        ' x: array([1.00000000001, '
                        '2.00000000002, '
                        '3.00003      ])\n'
                        ' y: array([1.00000000002, 2.00000000003, '
                        '3.00004      ])')
        with pytest.raises(AssertionError, match=re.escape(expected_msg)):
            self._assert_func(x, y, decimal=12)
<<<<<<< HEAD
        msgs = str(exc_info.value).split('\n')
        assert_equal(msgs[3], 'Mismatched elements: 3 / 3 (100%)')
        assert_equal(msgs[4], 'Max absolute difference: 1.e-05')
        assert_equal(msgs[5], 'Max relative difference: 3.33328889e-06')
        assert_equal(
            msgs[6],
            ' ACTUAL: array([1.00000000001, 2.00000000002, 3.00003      ])')
        assert_equal(
            msgs[7],
            ' DESIRED: array([1.00000000002, 2.00000000003, 3.00004      ])')
=======
>>>>>>> 0b1484cb

        # With the default value of decimal digits, only the 3rd element
        # differs. Note that we only check for the formatting of the arrays
        # themselves.
        expected_msg = ('Mismatched elements: 1 / 3 (33.3%)\n'
                        'Max absolute difference among violations: 1.e-05\n'
                        'Max relative difference among violations: '
                        '3.33328889e-06\n'
                        ' x: array([1.     , 2.     , 3.00003])\n'
                        ' y: array([1.     , 2.     , 3.00004])')
        with pytest.raises(AssertionError, match=re.escape(expected_msg)):
            self._assert_func(x, y)
<<<<<<< HEAD
        msgs = str(exc_info.value).split('\n')
        assert_equal(msgs[3], 'Mismatched elements: 1 / 3 (33.3%)')
        assert_equal(msgs[4], 'Max absolute difference: 1.e-05')
        assert_equal(msgs[5], 'Max relative difference: 3.33328889e-06')
        assert_equal(msgs[6], ' ACTUAL: array([1.     , 2.     , 3.00003])')
        assert_equal(msgs[7], ' DESIRED: array([1.     , 2.     , 3.00004])')
=======
>>>>>>> 0b1484cb

        # Check the error message when input includes inf
        x = np.array([np.inf, 0])
        y = np.array([np.inf, 1])
        expected_msg = ('Mismatched elements: 1 / 2 (50%)\n'
                        'Max absolute difference among violations: 1.\n'
                        'Max relative difference among violations: 1.\n'
                        ' x: array([inf,  0.])\n'
                        ' y: array([inf,  1.])')
        with pytest.raises(AssertionError, match=re.escape(expected_msg)):
            self._assert_func(x, y)
<<<<<<< HEAD
        msgs = str(exc_info.value).split('\n')
        assert_equal(msgs[3], 'Mismatched elements: 1 / 2 (50%)')
        assert_equal(msgs[4], 'Max absolute difference: 1.')
        assert_equal(msgs[5], 'Max relative difference: 1.')
        assert_equal(msgs[6], ' ACTUAL: array([inf,  0.])')
        assert_equal(msgs[7], ' DESIRED: array([inf,  1.])')
=======
>>>>>>> 0b1484cb

        # Check the error message when dividing by zero
        x = np.array([1, 2])
        y = np.array([0, 0])
        expected_msg = ('Mismatched elements: 2 / 2 (100%)\n'
                        'Max absolute difference among violations: 2\n'
                        'Max relative difference among violations: inf')
        with pytest.raises(AssertionError, match=re.escape(expected_msg)):
            self._assert_func(x, y)

    def test_error_message_2(self):
        """Check the message is formatted correctly """
        """when either x or y is a scalar."""
        x = 2
        y = np.ones(20)
        expected_msg = ('Mismatched elements: 20 / 20 (100%)\n'
                        'Max absolute difference among violations: 1.\n'
                        'Max relative difference among violations: 1.')
        with pytest.raises(AssertionError, match=re.escape(expected_msg)):
            self._assert_func(x, y)

        y = 2
        x = np.ones(20)
        expected_msg = ('Mismatched elements: 20 / 20 (100%)\n'
                        'Max absolute difference among violations: 1.\n'
                        'Max relative difference among violations: 0.5')
        with pytest.raises(AssertionError, match=re.escape(expected_msg)):
            self._assert_func(x, y)

    def test_subclass_that_cannot_be_bool(self):
        # While we cannot guarantee testing functions will always work for
        # subclasses, the tests should ideally rely only on subclasses having
        # comparison operators, not on them being able to store booleans
        # (which, e.g., astropy Quantity cannot usefully do). See gh-8452.
        class MyArray(np.ndarray):
            def __eq__(self, other):
                return super().__eq__(other).view(np.ndarray)

            def __lt__(self, other):
                return super().__lt__(other).view(np.ndarray)

            def all(self, *args, **kwargs):
                raise NotImplementedError

        a = np.array([1., 2.]).view(MyArray)
        self._assert_func(a, a)


class TestApproxEqual:

    def setup_method(self):
        self._assert_func = assert_approx_equal

    def test_simple_0d_arrays(self):
        x = np.array(1234.22)
        y = np.array(1234.23)

        self._assert_func(x, y, significant=5)
        self._assert_func(x, y, significant=6)
        assert_raises(AssertionError,
                      lambda: self._assert_func(x, y, significant=7))

    def test_simple_items(self):
        x = 1234.22
        y = 1234.23

        self._assert_func(x, y, significant=4)
        self._assert_func(x, y, significant=5)
        self._assert_func(x, y, significant=6)
        assert_raises(AssertionError,
                      lambda: self._assert_func(x, y, significant=7))

    def test_nan_array(self):
        anan = np.array(np.nan)
        aone = np.array(1)
        ainf = np.array(np.inf)
        self._assert_func(anan, anan)
        assert_raises(AssertionError, lambda: self._assert_func(anan, aone))
        assert_raises(AssertionError, lambda: self._assert_func(anan, ainf))
        assert_raises(AssertionError, lambda: self._assert_func(ainf, anan))

    def test_nan_items(self):
        anan = np.array(np.nan)
        aone = np.array(1)
        ainf = np.array(np.inf)
        self._assert_func(anan, anan)
        assert_raises(AssertionError, lambda: self._assert_func(anan, aone))
        assert_raises(AssertionError, lambda: self._assert_func(anan, ainf))
        assert_raises(AssertionError, lambda: self._assert_func(ainf, anan))


class TestArrayAssertLess:

    def setup_method(self):
        self._assert_func = assert_array_less

    def test_simple_arrays(self):
        x = np.array([1.1, 2.2])
        y = np.array([1.2, 2.3])

        self._assert_func(x, y)
        assert_raises(AssertionError, lambda: self._assert_func(y, x))

        y = np.array([1.0, 2.3])

        assert_raises(AssertionError, lambda: self._assert_func(x, y))
        assert_raises(AssertionError, lambda: self._assert_func(y, x))

        a = np.array([1, 3, 6, 20])
        b = np.array([2, 4, 6, 8])

        expected_msg = ('Mismatched elements: 2 / 4 (50%)\n'
                        'Max absolute difference among violations: 12\n'
                        'Max relative difference among violations: 1.5')
        with pytest.raises(AssertionError, match=re.escape(expected_msg)):
            self._assert_func(a, b)

    def test_rank2(self):
        x = np.array([[1.1, 2.2], [3.3, 4.4]])
        y = np.array([[1.2, 2.3], [3.4, 4.5]])

        self._assert_func(x, y)
        expected_msg = ('Mismatched elements: 4 / 4 (100%)\n'
                        'Max absolute difference among violations: 0.1\n'
                        'Max relative difference among violations: 0.09090909')
        with pytest.raises(AssertionError, match=re.escape(expected_msg)):
            self._assert_func(y, x)

        y = np.array([[1.0, 2.3], [3.4, 4.5]])
        assert_raises(AssertionError, lambda: self._assert_func(x, y))
        assert_raises(AssertionError, lambda: self._assert_func(y, x))

    def test_rank3(self):
        x = np.ones(shape=(2, 2, 2))
        y = np.ones(shape=(2, 2, 2))+1

        self._assert_func(x, y)
        assert_raises(AssertionError, lambda: self._assert_func(y, x))

        y[0, 0, 0] = 0
        expected_msg = ('Mismatched elements: 1 / 8 (12.5%)\n'
                        'Max absolute difference among violations: 1.\n'
                        'Max relative difference among violations: inf')
        with pytest.raises(AssertionError, match=re.escape(expected_msg)):
            self._assert_func(x, y)

        assert_raises(AssertionError, lambda: self._assert_func(y, x))

    def test_simple_items(self):
        x = 1.1
        y = 2.2

        self._assert_func(x, y)
        expected_msg = ('Mismatched elements: 1 / 1 (100%)\n'
                        'Max absolute difference among violations: 1.1\n'
                        'Max relative difference among violations: 1.')
        with pytest.raises(AssertionError, match=re.escape(expected_msg)):
            self._assert_func(y, x)

        y = np.array([2.2, 3.3])

        self._assert_func(x, y)
        assert_raises(AssertionError, lambda: self._assert_func(y, x))

        y = np.array([1.0, 3.3])

        assert_raises(AssertionError, lambda: self._assert_func(x, y))

    def test_simple_items_and_array(self):
        x = np.array([[621.345454, 390.5436, 43.54657, 626.4535],
                      [54.54, 627.3399, 13., 405.5435],
                      [543.545, 8.34, 91.543, 333.3]])
        y = 627.34
        self._assert_func(x, y)

        y = 8.339999
        self._assert_func(y, x)

        x = np.array([[3.4536, 2390.5436, 435.54657, 324525.4535],
                      [5449.54, 999090.54, 130303.54, 405.5435],
                      [543.545, 8.34, 91.543, 999090.53999]])
        y = 999090.54

        expected_msg = ('Mismatched elements: 1 / 12 (8.33%)\n'
                        'Max absolute difference among violations: 0.\n'
                        'Max relative difference among violations: 0.')
        with pytest.raises(AssertionError, match=re.escape(expected_msg)):
            self._assert_func(x, y)

        expected_msg = ('Mismatched elements: 12 / 12 (100%)\n'
                        'Max absolute difference among violations: '
                        '999087.0864\n'
                        'Max relative difference among violations: '
                        '289288.5934676')
        with pytest.raises(AssertionError, match=re.escape(expected_msg)):
            self._assert_func(y, x)

    def test_zeroes(self):
        x = np.array([546456., 0, 15.455])
        y = np.array(87654.)

        expected_msg = ('Mismatched elements: 1 / 3 (33.3%)\n'
                        'Max absolute difference among violations: 458802.\n'
                        'Max relative difference among violations: 5.23423917')
        with pytest.raises(AssertionError, match=re.escape(expected_msg)):
            self._assert_func(x, y)

        expected_msg = ('Mismatched elements: 2 / 3 (66.7%)\n'
                        'Max absolute difference among violations: 87654.\n'
                        'Max relative difference among violations: '
                        '5670.5626011')
        with pytest.raises(AssertionError, match=re.escape(expected_msg)):
            self._assert_func(y, x)

        y = 0

        expected_msg = ('Mismatched elements: 3 / 3 (100%)\n'
                        'Max absolute difference among violations: 546456.\n'
                        'Max relative difference among violations: inf')
        with pytest.raises(AssertionError, match=re.escape(expected_msg)):
            self._assert_func(x, y)

        expected_msg = ('Mismatched elements: 1 / 3 (33.3%)\n'
                        'Max absolute difference among violations: 0.\n'
                        'Max relative difference among violations: inf')
        with pytest.raises(AssertionError, match=re.escape(expected_msg)):
            self._assert_func(y, x)

    def test_nan_noncompare(self):
        anan = np.array(np.nan)
        aone = np.array(1)
        ainf = np.array(np.inf)
        self._assert_func(anan, anan)
        assert_raises(AssertionError, lambda: self._assert_func(aone, anan))
        assert_raises(AssertionError, lambda: self._assert_func(anan, aone))
        assert_raises(AssertionError, lambda: self._assert_func(anan, ainf))
        assert_raises(AssertionError, lambda: self._assert_func(ainf, anan))

    def test_nan_noncompare_array(self):
        x = np.array([1.1, 2.2, 3.3])
        anan = np.array(np.nan)

        assert_raises(AssertionError, lambda: self._assert_func(x, anan))
        assert_raises(AssertionError, lambda: self._assert_func(anan, x))

        x = np.array([1.1, 2.2, np.nan])

        assert_raises(AssertionError, lambda: self._assert_func(x, anan))
        assert_raises(AssertionError, lambda: self._assert_func(anan, x))

        y = np.array([1.0, 2.0, np.nan])

        self._assert_func(y, x)
        assert_raises(AssertionError, lambda: self._assert_func(x, y))

    def test_inf_compare(self):
        aone = np.array(1)
        ainf = np.array(np.inf)

        self._assert_func(aone, ainf)
        self._assert_func(-ainf, aone)
        self._assert_func(-ainf, ainf)
        assert_raises(AssertionError, lambda: self._assert_func(ainf, aone))
        assert_raises(AssertionError, lambda: self._assert_func(aone, -ainf))
        assert_raises(AssertionError, lambda: self._assert_func(ainf, ainf))
        assert_raises(AssertionError, lambda: self._assert_func(ainf, -ainf))
        assert_raises(AssertionError, lambda: self._assert_func(-ainf, -ainf))

    def test_inf_compare_array(self):
        x = np.array([1.1, 2.2, np.inf])
        ainf = np.array(np.inf)

        assert_raises(AssertionError, lambda: self._assert_func(x, ainf))
        assert_raises(AssertionError, lambda: self._assert_func(ainf, x))
        assert_raises(AssertionError, lambda: self._assert_func(x, -ainf))
        assert_raises(AssertionError, lambda: self._assert_func(-x, -ainf))
        assert_raises(AssertionError, lambda: self._assert_func(-ainf, -x))
        self._assert_func(-ainf, x)

    def test_strict(self):
        """Test the behavior of the `strict` option."""
        x = np.zeros(3)
        y = np.ones(())
        self._assert_func(x, y)
        with pytest.raises(AssertionError):
            self._assert_func(x, y, strict=True)
        y = np.broadcast_to(y, x.shape)
        self._assert_func(x, y)
        with pytest.raises(AssertionError):
            self._assert_func(x, y.astype(np.float32), strict=True)


class TestWarns:

    def test_warn(self):
        def f():
            warnings.warn("yo")
            return 3

        before_filters = sys.modules['warnings'].filters[:]
        assert_equal(assert_warns(UserWarning, f), 3)
        after_filters = sys.modules['warnings'].filters

        assert_raises(AssertionError, assert_no_warnings, f)
        assert_equal(assert_no_warnings(lambda x: x, 1), 1)

        # Check that the warnings state is unchanged
        assert_equal(before_filters, after_filters,
                     "assert_warns does not preserver warnings state")

    def test_context_manager(self):

        before_filters = sys.modules['warnings'].filters[:]
        with assert_warns(UserWarning):
            warnings.warn("yo")
        after_filters = sys.modules['warnings'].filters

        def no_warnings():
            with assert_no_warnings():
                warnings.warn("yo")

        assert_raises(AssertionError, no_warnings)
        assert_equal(before_filters, after_filters,
                     "assert_warns does not preserver warnings state")

    def test_warn_wrong_warning(self):
        def f():
            warnings.warn("yo", DeprecationWarning)

        failed = False
        with warnings.catch_warnings():
            warnings.simplefilter("error", DeprecationWarning)
            try:
                # Should raise a DeprecationWarning
                assert_warns(UserWarning, f)
                failed = True
            except DeprecationWarning:
                pass

        if failed:
            raise AssertionError("wrong warning caught by assert_warn")


class TestAssertAllclose:

    def test_simple(self):
        x = 1e-3
        y = 1e-9

        assert_allclose(x, y, atol=1)
        assert_raises(AssertionError, assert_allclose, x, y)

        expected_msg = ('Mismatched elements: 1 / 1 (100%)\n'
                        'Max absolute difference among violations: 0.001\n'
                        'Max relative difference among violations: 999999.')
        with pytest.raises(AssertionError, match=re.escape(expected_msg)):
            assert_allclose(x, y)

        z = 0
        expected_msg = ('Mismatched elements: 1 / 1 (100%)\n'
                        'Max absolute difference among violations: 1.e-09\n'
                        'Max relative difference among violations: inf')
        with pytest.raises(AssertionError, match=re.escape(expected_msg)):
            assert_allclose(y, z)

        expected_msg = ('Mismatched elements: 1 / 1 (100%)\n'
                        'Max absolute difference among violations: 1.e-09\n'
                        'Max relative difference among violations: 1.')
        with pytest.raises(AssertionError, match=re.escape(expected_msg)):
            assert_allclose(z, y)

        a = np.array([x, y, x, y])
        b = np.array([x, y, x, x])

        assert_allclose(a, b, atol=1)
        assert_raises(AssertionError, assert_allclose, a, b)

        b[-1] = y * (1 + 1e-8)
        assert_allclose(a, b)
        assert_raises(AssertionError, assert_allclose, a, b, rtol=1e-9)

        assert_allclose(6, 10, rtol=0.5)
        assert_raises(AssertionError, assert_allclose, 10, 6, rtol=0.5)

        b = np.array([x, y, x, x])
        c = np.array([x, y, x, z])
        expected_msg = ('Mismatched elements: 1 / 4 (25%)\n'
                        'Max absolute difference among violations: 0.001\n'
                        'Max relative difference among violations: inf')
        with pytest.raises(AssertionError, match=re.escape(expected_msg)):
            assert_allclose(b, c)

        expected_msg = ('Mismatched elements: 1 / 4 (25%)\n'
                        'Max absolute difference among violations: 0.001\n'
                        'Max relative difference among violations: 1.')
        with pytest.raises(AssertionError, match=re.escape(expected_msg)):
            assert_allclose(c, b)

    def test_min_int(self):
        a = np.array([np.iinfo(np.int_).min], dtype=np.int_)
        # Should not raise:
        assert_allclose(a, a)

    def test_report_fail_percentage(self):
        a = np.array([1, 1, 1, 1])
        b = np.array([1, 1, 1, 2])

        expected_msg = ('Mismatched elements: 1 / 4 (25%)\n'
                        'Max absolute difference among violations: 1\n'
                        'Max relative difference among violations: 0.5')
        with pytest.raises(AssertionError, match=re.escape(expected_msg)):
            assert_allclose(a, b)

    def test_equal_nan(self):
        a = np.array([np.nan])
        b = np.array([np.nan])
        # Should not raise:
        assert_allclose(a, b, equal_nan=True)

    def test_not_equal_nan(self):
        a = np.array([np.nan])
        b = np.array([np.nan])
        assert_raises(AssertionError, assert_allclose, a, b, equal_nan=False)

    def test_equal_nan_default(self):
        # Make sure equal_nan default behavior remains unchanged. (All
        # of these functions use assert_array_compare under the hood.)
        # None of these should raise.
        a = np.array([np.nan])
        b = np.array([np.nan])
        assert_array_equal(a, b)
        assert_array_almost_equal(a, b)
        assert_array_less(a, b)
        assert_allclose(a, b)

    def test_report_max_relative_error(self):
        a = np.array([0, 1])
        b = np.array([0, 2])

        expected_msg = 'Max relative difference among violations: 0.5'
        with pytest.raises(AssertionError, match=re.escape(expected_msg)):
            assert_allclose(a, b)

    def test_timedelta(self):
        # see gh-18286
        a = np.array([[1, 2, 3, "NaT"]], dtype="m8[ns]")
        assert_allclose(a, a)

    def test_error_message_unsigned(self):
        """Check the message is formatted correctly when overflow can occur
           (gh21768)"""
        # Ensure to test for potential overflow in the case of:
        #        x - y
        # and
        #        y - x
        x = np.asarray([0, 1, 8], dtype='uint8')
        y = np.asarray([4, 4, 4], dtype='uint8')
        expected_msg = 'Max absolute difference among violations: 4'
        with pytest.raises(AssertionError, match=re.escape(expected_msg)):
            assert_allclose(x, y, atol=3)

    def test_strict(self):
        """Test the behavior of the `strict` option."""
        x = np.ones(3)
        y = np.ones(())
        assert_allclose(x, y)
        with pytest.raises(AssertionError):
            assert_allclose(x, y, strict=True)
        assert_allclose(x, x)
        with pytest.raises(AssertionError):
            assert_allclose(x, x.astype(np.float32), strict=True)


class TestArrayAlmostEqualNulp:

    def test_float64_pass(self):
        # The number of units of least precision
        # In this case, use a few places above the lowest level (ie nulp=1)
        nulp = 5
        x = np.linspace(-20, 20, 50, dtype=np.float64)
        x = 10**x
        x = np.r_[-x, x]

        # Addition
        eps = np.finfo(x.dtype).eps
        y = x + x*eps*nulp/2.
        assert_array_almost_equal_nulp(x, y, nulp)

        # Subtraction
        epsneg = np.finfo(x.dtype).epsneg
        y = x - x*epsneg*nulp/2.
        assert_array_almost_equal_nulp(x, y, nulp)

    def test_float64_fail(self):
        nulp = 5
        x = np.linspace(-20, 20, 50, dtype=np.float64)
        x = 10**x
        x = np.r_[-x, x]

        eps = np.finfo(x.dtype).eps
        y = x + x*eps*nulp*2.
        assert_raises(AssertionError, assert_array_almost_equal_nulp,
                      x, y, nulp)

        epsneg = np.finfo(x.dtype).epsneg
        y = x - x*epsneg*nulp*2.
        assert_raises(AssertionError, assert_array_almost_equal_nulp,
                      x, y, nulp)

    def test_float64_ignore_nan(self):
        # Ignore ULP differences between various NAN's
        # Note that MIPS may reverse quiet and signaling nans
        # so we use the builtin version as a base.
        offset = np.uint64(0xffffffff)
        nan1_i64 = np.array(np.nan, dtype=np.float64).view(np.uint64)
        nan2_i64 = nan1_i64 ^ offset  # nan payload on MIPS is all ones.
        nan1_f64 = nan1_i64.view(np.float64)
        nan2_f64 = nan2_i64.view(np.float64)
        assert_array_max_ulp(nan1_f64, nan2_f64, 0)

    def test_float32_pass(self):
        nulp = 5
        x = np.linspace(-20, 20, 50, dtype=np.float32)
        x = 10**x
        x = np.r_[-x, x]

        eps = np.finfo(x.dtype).eps
        y = x + x*eps*nulp/2.
        assert_array_almost_equal_nulp(x, y, nulp)

        epsneg = np.finfo(x.dtype).epsneg
        y = x - x*epsneg*nulp/2.
        assert_array_almost_equal_nulp(x, y, nulp)

    def test_float32_fail(self):
        nulp = 5
        x = np.linspace(-20, 20, 50, dtype=np.float32)
        x = 10**x
        x = np.r_[-x, x]

        eps = np.finfo(x.dtype).eps
        y = x + x*eps*nulp*2.
        assert_raises(AssertionError, assert_array_almost_equal_nulp,
                      x, y, nulp)

        epsneg = np.finfo(x.dtype).epsneg
        y = x - x*epsneg*nulp*2.
        assert_raises(AssertionError, assert_array_almost_equal_nulp,
                      x, y, nulp)

    def test_float32_ignore_nan(self):
        # Ignore ULP differences between various NAN's
        # Note that MIPS may reverse quiet and signaling nans
        # so we use the builtin version as a base.
        offset = np.uint32(0xffff)
        nan1_i32 = np.array(np.nan, dtype=np.float32).view(np.uint32)
        nan2_i32 = nan1_i32 ^ offset  # nan payload on MIPS is all ones.
        nan1_f32 = nan1_i32.view(np.float32)
        nan2_f32 = nan2_i32.view(np.float32)
        assert_array_max_ulp(nan1_f32, nan2_f32, 0)

    def test_float16_pass(self):
        nulp = 5
        x = np.linspace(-4, 4, 10, dtype=np.float16)
        x = 10**x
        x = np.r_[-x, x]

        eps = np.finfo(x.dtype).eps
        y = x + x*eps*nulp/2.
        assert_array_almost_equal_nulp(x, y, nulp)

        epsneg = np.finfo(x.dtype).epsneg
        y = x - x*epsneg*nulp/2.
        assert_array_almost_equal_nulp(x, y, nulp)

    def test_float16_fail(self):
        nulp = 5
        x = np.linspace(-4, 4, 10, dtype=np.float16)
        x = 10**x
        x = np.r_[-x, x]

        eps = np.finfo(x.dtype).eps
        y = x + x*eps*nulp*2.
        assert_raises(AssertionError, assert_array_almost_equal_nulp,
                      x, y, nulp)

        epsneg = np.finfo(x.dtype).epsneg
        y = x - x*epsneg*nulp*2.
        assert_raises(AssertionError, assert_array_almost_equal_nulp,
                      x, y, nulp)

    def test_float16_ignore_nan(self):
        # Ignore ULP differences between various NAN's
        # Note that MIPS may reverse quiet and signaling nans
        # so we use the builtin version as a base.
        offset = np.uint16(0xff)
        nan1_i16 = np.array(np.nan, dtype=np.float16).view(np.uint16)
        nan2_i16 = nan1_i16 ^ offset  # nan payload on MIPS is all ones.
        nan1_f16 = nan1_i16.view(np.float16)
        nan2_f16 = nan2_i16.view(np.float16)
        assert_array_max_ulp(nan1_f16, nan2_f16, 0)

    def test_complex128_pass(self):
        nulp = 5
        x = np.linspace(-20, 20, 50, dtype=np.float64)
        x = 10**x
        x = np.r_[-x, x]
        xi = x + x*1j

        eps = np.finfo(x.dtype).eps
        y = x + x*eps*nulp/2.
        assert_array_almost_equal_nulp(xi, x + y*1j, nulp)
        assert_array_almost_equal_nulp(xi, y + x*1j, nulp)
        # The test condition needs to be at least a factor of sqrt(2) smaller
        # because the real and imaginary parts both change
        y = x + x*eps*nulp/4.
        assert_array_almost_equal_nulp(xi, y + y*1j, nulp)

        epsneg = np.finfo(x.dtype).epsneg
        y = x - x*epsneg*nulp/2.
        assert_array_almost_equal_nulp(xi, x + y*1j, nulp)
        assert_array_almost_equal_nulp(xi, y + x*1j, nulp)
        y = x - x*epsneg*nulp/4.
        assert_array_almost_equal_nulp(xi, y + y*1j, nulp)

    def test_complex128_fail(self):
        nulp = 5
        x = np.linspace(-20, 20, 50, dtype=np.float64)
        x = 10**x
        x = np.r_[-x, x]
        xi = x + x*1j

        eps = np.finfo(x.dtype).eps
        y = x + x*eps*nulp*2.
        assert_raises(AssertionError, assert_array_almost_equal_nulp,
                      xi, x + y*1j, nulp)
        assert_raises(AssertionError, assert_array_almost_equal_nulp,
                      xi, y + x*1j, nulp)
        # The test condition needs to be at least a factor of sqrt(2) smaller
        # because the real and imaginary parts both change
        y = x + x*eps*nulp
        assert_raises(AssertionError, assert_array_almost_equal_nulp,
                      xi, y + y*1j, nulp)

        epsneg = np.finfo(x.dtype).epsneg
        y = x - x*epsneg*nulp*2.
        assert_raises(AssertionError, assert_array_almost_equal_nulp,
                      xi, x + y*1j, nulp)
        assert_raises(AssertionError, assert_array_almost_equal_nulp,
                      xi, y + x*1j, nulp)
        y = x - x*epsneg*nulp
        assert_raises(AssertionError, assert_array_almost_equal_nulp,
                      xi, y + y*1j, nulp)

    def test_complex64_pass(self):
        nulp = 5
        x = np.linspace(-20, 20, 50, dtype=np.float32)
        x = 10**x
        x = np.r_[-x, x]
        xi = x + x*1j

        eps = np.finfo(x.dtype).eps
        y = x + x*eps*nulp/2.
        assert_array_almost_equal_nulp(xi, x + y*1j, nulp)
        assert_array_almost_equal_nulp(xi, y + x*1j, nulp)
        y = x + x*eps*nulp/4.
        assert_array_almost_equal_nulp(xi, y + y*1j, nulp)

        epsneg = np.finfo(x.dtype).epsneg
        y = x - x*epsneg*nulp/2.
        assert_array_almost_equal_nulp(xi, x + y*1j, nulp)
        assert_array_almost_equal_nulp(xi, y + x*1j, nulp)
        y = x - x*epsneg*nulp/4.
        assert_array_almost_equal_nulp(xi, y + y*1j, nulp)

    def test_complex64_fail(self):
        nulp = 5
        x = np.linspace(-20, 20, 50, dtype=np.float32)
        x = 10**x
        x = np.r_[-x, x]
        xi = x + x*1j

        eps = np.finfo(x.dtype).eps
        y = x + x*eps*nulp*2.
        assert_raises(AssertionError, assert_array_almost_equal_nulp,
                      xi, x + y*1j, nulp)
        assert_raises(AssertionError, assert_array_almost_equal_nulp,
                      xi, y + x*1j, nulp)
        y = x + x*eps*nulp
        assert_raises(AssertionError, assert_array_almost_equal_nulp,
                      xi, y + y*1j, nulp)

        epsneg = np.finfo(x.dtype).epsneg
        y = x - x*epsneg*nulp*2.
        assert_raises(AssertionError, assert_array_almost_equal_nulp,
                      xi, x + y*1j, nulp)
        assert_raises(AssertionError, assert_array_almost_equal_nulp,
                      xi, y + x*1j, nulp)
        y = x - x*epsneg*nulp
        assert_raises(AssertionError, assert_array_almost_equal_nulp,
                      xi, y + y*1j, nulp)


class TestULP:

    def test_equal(self):
        x = np.random.randn(10)
        assert_array_max_ulp(x, x, maxulp=0)

    def test_single(self):
        # Generate 1 + small deviation, check that adding eps gives a few UNL
        x = np.ones(10).astype(np.float32)
        x += 0.01 * np.random.randn(10).astype(np.float32)
        eps = np.finfo(np.float32).eps
        assert_array_max_ulp(x, x+eps, maxulp=20)

    def test_double(self):
        # Generate 1 + small deviation, check that adding eps gives a few UNL
        x = np.ones(10).astype(np.float64)
        x += 0.01 * np.random.randn(10).astype(np.float64)
        eps = np.finfo(np.float64).eps
        assert_array_max_ulp(x, x+eps, maxulp=200)

    def test_inf(self):
        for dt in [np.float32, np.float64]:
            inf = np.array([np.inf]).astype(dt)
            big = np.array([np.finfo(dt).max])
            assert_array_max_ulp(inf, big, maxulp=200)

    def test_nan(self):
        # Test that nan is 'far' from small, tiny, inf, max and min
        for dt in [np.float32, np.float64]:
            if dt == np.float32:
                maxulp = 1e6
            else:
                maxulp = 1e12
            inf = np.array([np.inf]).astype(dt)
            nan = np.array([np.nan]).astype(dt)
            big = np.array([np.finfo(dt).max])
            tiny = np.array([np.finfo(dt).tiny])
            zero = np.array([0.0]).astype(dt)
            nzero = np.array([-0.0]).astype(dt)
            assert_raises(AssertionError,
                          lambda: assert_array_max_ulp(nan, inf,
                                                       maxulp=maxulp))
            assert_raises(AssertionError,
                          lambda: assert_array_max_ulp(nan, big,
                                                       maxulp=maxulp))
            assert_raises(AssertionError,
                          lambda: assert_array_max_ulp(nan, tiny,
                                                       maxulp=maxulp))
            assert_raises(AssertionError,
                          lambda: assert_array_max_ulp(nan, zero,
                                                       maxulp=maxulp))
            assert_raises(AssertionError,
                          lambda: assert_array_max_ulp(nan, nzero,
                                                       maxulp=maxulp))


class TestStringEqual:
    def test_simple(self):
        assert_string_equal("hello", "hello")
        assert_string_equal("hello\nmultiline", "hello\nmultiline")

        with pytest.raises(AssertionError) as exc_info:
            assert_string_equal("foo\nbar", "hello\nbar")
        msg = str(exc_info.value)
        assert_equal(msg, "Differences in strings:\n- foo\n+ hello")

        assert_raises(AssertionError,
                      lambda: assert_string_equal("foo", "hello"))

    def test_regex(self):
        assert_string_equal("a+*b", "a+*b")

        assert_raises(AssertionError,
                      lambda: assert_string_equal("aaa", "a+b"))


def assert_warn_len_equal(mod, n_in_context):
    try:
        mod_warns = mod.__warningregistry__
    except AttributeError:
        # the lack of a __warningregistry__
        # attribute means that no warning has
        # occurred; this can be triggered in
        # a parallel test scenario, while in
        # a serial test scenario an initial
        # warning (and therefore the attribute)
        # are always created first
        mod_warns = {}

    num_warns = len(mod_warns)

    if 'version' in mod_warns:
        # Python 3 adds a 'version' entry to the registry,
        # do not count it.
        num_warns -= 1

    assert_equal(num_warns, n_in_context)


def test_warn_len_equal_call_scenarios():
    # assert_warn_len_equal is called under
    # varying circumstances depending on serial
    # vs. parallel test scenarios; this test
    # simply aims to probe both code paths and
    # check that no assertion is uncaught

    # parallel scenario -- no warning issued yet
    class mod:
        pass

    mod_inst = mod()

    assert_warn_len_equal(mod=mod_inst,
                          n_in_context=0)

    # serial test scenario -- the __warningregistry__
    # attribute should be present
    class mod:
        def __init__(self):
            self.__warningregistry__ = {'warning1': 1,
                                        'warning2': 2}

    mod_inst = mod()
    assert_warn_len_equal(mod=mod_inst,
                          n_in_context=2)


def _get_fresh_mod():
    # Get this module, with warning registry empty
    my_mod = sys.modules[__name__]
    try:
        my_mod.__warningregistry__.clear()
    except AttributeError:
        # will not have a __warningregistry__ unless warning has been
        # raised in the module at some point
        pass
    return my_mod


def test_clear_and_catch_warnings():
    # Initial state of module, no warnings
    my_mod = _get_fresh_mod()
    assert_equal(getattr(my_mod, '__warningregistry__', {}), {})
    with clear_and_catch_warnings(modules=[my_mod]):
        warnings.simplefilter('ignore')
        warnings.warn('Some warning')
    assert_equal(my_mod.__warningregistry__, {})
    # Without specified modules, don't clear warnings during context.
    # catch_warnings doesn't make an entry for 'ignore'.
    with clear_and_catch_warnings():
        warnings.simplefilter('ignore')
        warnings.warn('Some warning')
    assert_warn_len_equal(my_mod, 0)

    # Manually adding two warnings to the registry:
    my_mod.__warningregistry__ = {'warning1': 1,
                                  'warning2': 2}

    # Confirm that specifying module keeps old warning, does not add new
    with clear_and_catch_warnings(modules=[my_mod]):
        warnings.simplefilter('ignore')
        warnings.warn('Another warning')
    assert_warn_len_equal(my_mod, 2)

    # Another warning, no module spec it clears up registry
    with clear_and_catch_warnings():
        warnings.simplefilter('ignore')
        warnings.warn('Another warning')
    assert_warn_len_equal(my_mod, 0)


def test_suppress_warnings_module():
    # Initial state of module, no warnings
    my_mod = _get_fresh_mod()
    assert_equal(getattr(my_mod, '__warningregistry__', {}), {})

    def warn_other_module():
        # Apply along axis is implemented in python; stacklevel=2 means
        # we end up inside its module, not ours.
        def warn(arr):
            warnings.warn("Some warning 2", stacklevel=2)
            return arr
        np.apply_along_axis(warn, 0, [0])

    # Test module based warning suppression:
    assert_warn_len_equal(my_mod, 0)
    with suppress_warnings() as sup:
        sup.record(UserWarning)
        # suppress warning from other module (may have .pyc ending),
        # if apply_along_axis is moved, had to be changed.
        sup.filter(module=np.lib._shape_base_impl)
        warnings.warn("Some warning")
        warn_other_module()
    # Check that the suppression did test the file correctly (this module
    # got filtered)
    assert_equal(len(sup.log), 1)
    assert_equal(sup.log[0].message.args[0], "Some warning")
    assert_warn_len_equal(my_mod, 0)
    sup = suppress_warnings()
    # Will have to be changed if apply_along_axis is moved:
    sup.filter(module=my_mod)
    with sup:
        warnings.warn('Some warning')
    assert_warn_len_equal(my_mod, 0)
    # And test repeat works:
    sup.filter(module=my_mod)
    with sup:
        warnings.warn('Some warning')
    assert_warn_len_equal(my_mod, 0)

    # Without specified modules
    with suppress_warnings():
        warnings.simplefilter('ignore')
        warnings.warn('Some warning')
    assert_warn_len_equal(my_mod, 0)


def test_suppress_warnings_type():
    # Initial state of module, no warnings
    my_mod = _get_fresh_mod()
    assert_equal(getattr(my_mod, '__warningregistry__', {}), {})

    # Test module based warning suppression:
    with suppress_warnings() as sup:
        sup.filter(UserWarning)
        warnings.warn('Some warning')
    assert_warn_len_equal(my_mod, 0)
    sup = suppress_warnings()
    sup.filter(UserWarning)
    with sup:
        warnings.warn('Some warning')
    assert_warn_len_equal(my_mod, 0)
    # And test repeat works:
    sup.filter(module=my_mod)
    with sup:
        warnings.warn('Some warning')
    assert_warn_len_equal(my_mod, 0)

    # Without specified modules
    with suppress_warnings():
        warnings.simplefilter('ignore')
        warnings.warn('Some warning')
    assert_warn_len_equal(my_mod, 0)


def test_suppress_warnings_decorate_no_record():
    sup = suppress_warnings()
    sup.filter(UserWarning)

    @sup
    def warn(category):
        warnings.warn('Some warning', category)

    with warnings.catch_warnings(record=True) as w:
        warnings.simplefilter("always")
        warn(UserWarning)  # should be supppressed
        warn(RuntimeWarning)
        assert_equal(len(w), 1)


def test_suppress_warnings_record():
    sup = suppress_warnings()
    log1 = sup.record()

    with sup:
        log2 = sup.record(message='Some other warning 2')
        sup.filter(message='Some warning')
        warnings.warn('Some warning')
        warnings.warn('Some other warning')
        warnings.warn('Some other warning 2')

        assert_equal(len(sup.log), 2)
        assert_equal(len(log1), 1)
        assert_equal(len(log2), 1)
        assert_equal(log2[0].message.args[0], 'Some other warning 2')

    # Do it again, with the same context to see if some warnings survived:
    with sup:
        log2 = sup.record(message='Some other warning 2')
        sup.filter(message='Some warning')
        warnings.warn('Some warning')
        warnings.warn('Some other warning')
        warnings.warn('Some other warning 2')

        assert_equal(len(sup.log), 2)
        assert_equal(len(log1), 1)
        assert_equal(len(log2), 1)
        assert_equal(log2[0].message.args[0], 'Some other warning 2')

    # Test nested:
    with suppress_warnings() as sup:
        sup.record()
        with suppress_warnings() as sup2:
            sup2.record(message='Some warning')
            warnings.warn('Some warning')
            warnings.warn('Some other warning')
            assert_equal(len(sup2.log), 1)
        assert_equal(len(sup.log), 1)


def test_suppress_warnings_forwarding():
    def warn_other_module():
        # Apply along axis is implemented in python; stacklevel=2 means
        # we end up inside its module, not ours.
        def warn(arr):
            warnings.warn("Some warning", stacklevel=2)
            return arr
        np.apply_along_axis(warn, 0, [0])

    with suppress_warnings() as sup:
        sup.record()
        with suppress_warnings("always"):
            for i in range(2):
                warnings.warn("Some warning")

        assert_equal(len(sup.log), 2)

    with suppress_warnings() as sup:
        sup.record()
        with suppress_warnings("location"):
            for i in range(2):
                warnings.warn("Some warning")
                warnings.warn("Some warning")

        assert_equal(len(sup.log), 2)

    with suppress_warnings() as sup:
        sup.record()
        with suppress_warnings("module"):
            for i in range(2):
                warnings.warn("Some warning")
                warnings.warn("Some warning")
                warn_other_module()

        assert_equal(len(sup.log), 2)

    with suppress_warnings() as sup:
        sup.record()
        with suppress_warnings("once"):
            for i in range(2):
                warnings.warn("Some warning")
                warnings.warn("Some other warning")
                warn_other_module()

        assert_equal(len(sup.log), 2)


def test_tempdir():
    with tempdir() as tdir:
        fpath = os.path.join(tdir, 'tmp')
        with open(fpath, 'w'):
            pass
    assert_(not os.path.isdir(tdir))

    raised = False
    try:
        with tempdir() as tdir:
            raise ValueError()
    except ValueError:
        raised = True
    assert_(raised)
    assert_(not os.path.isdir(tdir))


def test_temppath():
    with temppath() as fpath:
        with open(fpath, 'w'):
            pass
    assert_(not os.path.isfile(fpath))

    raised = False
    try:
        with temppath() as fpath:
            raise ValueError()
    except ValueError:
        raised = True
    assert_(raised)
    assert_(not os.path.isfile(fpath))


class my_cacw(clear_and_catch_warnings):

    class_modules = (sys.modules[__name__],)


def test_clear_and_catch_warnings_inherit():
    # Test can subclass and add default modules
    my_mod = _get_fresh_mod()
    with my_cacw():
        warnings.simplefilter('ignore')
        warnings.warn('Some warning')
    assert_equal(my_mod.__warningregistry__, {})


@pytest.mark.skipif(not HAS_REFCOUNT, reason="Python lacks refcounts")
class TestAssertNoGcCycles:
    """ Test assert_no_gc_cycles """

    def test_passes(self):
        def no_cycle():
            b = []
            b.append([])
            return b

        with assert_no_gc_cycles():
            no_cycle()

        assert_no_gc_cycles(no_cycle)

    def test_asserts(self):
        def make_cycle():
            a = []
            a.append(a)
            a.append(a)
            return a

        with assert_raises(AssertionError):
            with assert_no_gc_cycles():
                make_cycle()

        with assert_raises(AssertionError):
            assert_no_gc_cycles(make_cycle)

    @pytest.mark.slow
    def test_fails(self):
        """
        Test that in cases where the garbage cannot be collected, we raise an
        error, instead of hanging forever trying to clear it.
        """

        class ReferenceCycleInDel:
            """
            An object that not only contains a reference cycle, but creates new
            cycles whenever it's garbage-collected and its __del__ runs
            """
            make_cycle = True

            def __init__(self):
                self.cycle = self

            def __del__(self):
                # break the current cycle so that `self` can be freed
                self.cycle = None

                if ReferenceCycleInDel.make_cycle:
                    # but create a new one so that the garbage collector has more
                    # work to do.
                    ReferenceCycleInDel()

        try:
            w = weakref.ref(ReferenceCycleInDel())
            try:
                with assert_raises(RuntimeError):
                    # this will be unable to get a baseline empty garbage
                    assert_no_gc_cycles(lambda: None)
            except AssertionError:
                # the above test is only necessary if the GC actually tried to free
                # our object anyway, which python 2.7 does not.
                if w() is not None:
                    pytest.skip("GC does not call __del__ on cyclic objects")
                    raise

        finally:
            # make sure that we stop creating reference cycles
            ReferenceCycleInDel.make_cycle = False<|MERGE_RESOLUTION|>--- conflicted
+++ resolved
@@ -680,26 +680,13 @@
                         'Max absolute difference among violations: 1.e-05\n'
                         'Max relative difference among violations: '
                         '3.33328889e-06\n'
-                        ' x: array([1.00000000001, '
+                        ' ACTUAL: array([1.00000000001, '
                         '2.00000000002, '
                         '3.00003      ])\n'
-                        ' y: array([1.00000000002, 2.00000000003, '
+                        ' DESIRED: array([1.00000000002, 2.00000000003, '
                         '3.00004      ])')
         with pytest.raises(AssertionError, match=re.escape(expected_msg)):
             self._assert_func(x, y, decimal=12)
-<<<<<<< HEAD
-        msgs = str(exc_info.value).split('\n')
-        assert_equal(msgs[3], 'Mismatched elements: 3 / 3 (100%)')
-        assert_equal(msgs[4], 'Max absolute difference: 1.e-05')
-        assert_equal(msgs[5], 'Max relative difference: 3.33328889e-06')
-        assert_equal(
-            msgs[6],
-            ' ACTUAL: array([1.00000000001, 2.00000000002, 3.00003      ])')
-        assert_equal(
-            msgs[7],
-            ' DESIRED: array([1.00000000002, 2.00000000003, 3.00004      ])')
-=======
->>>>>>> 0b1484cb
 
         # With the default value of decimal digits, only the 3rd element
         # differs. Note that we only check for the formatting of the arrays
@@ -708,19 +695,10 @@
                         'Max absolute difference among violations: 1.e-05\n'
                         'Max relative difference among violations: '
                         '3.33328889e-06\n'
-                        ' x: array([1.     , 2.     , 3.00003])\n'
-                        ' y: array([1.     , 2.     , 3.00004])')
+                        ' ACTUAL: array([1.     , 2.     , 3.00003])\n'
+                        ' DESIRED: array([1.     , 2.     , 3.00004])')
         with pytest.raises(AssertionError, match=re.escape(expected_msg)):
             self._assert_func(x, y)
-<<<<<<< HEAD
-        msgs = str(exc_info.value).split('\n')
-        assert_equal(msgs[3], 'Mismatched elements: 1 / 3 (33.3%)')
-        assert_equal(msgs[4], 'Max absolute difference: 1.e-05')
-        assert_equal(msgs[5], 'Max relative difference: 3.33328889e-06')
-        assert_equal(msgs[6], ' ACTUAL: array([1.     , 2.     , 3.00003])')
-        assert_equal(msgs[7], ' DESIRED: array([1.     , 2.     , 3.00004])')
-=======
->>>>>>> 0b1484cb
 
         # Check the error message when input includes inf
         x = np.array([np.inf, 0])
@@ -728,19 +706,10 @@
         expected_msg = ('Mismatched elements: 1 / 2 (50%)\n'
                         'Max absolute difference among violations: 1.\n'
                         'Max relative difference among violations: 1.\n'
-                        ' x: array([inf,  0.])\n'
-                        ' y: array([inf,  1.])')
+                        ' ACTUAL: array([inf,  0.])\n'
+                        ' DESIRED: array([inf,  1.])')
         with pytest.raises(AssertionError, match=re.escape(expected_msg)):
             self._assert_func(x, y)
-<<<<<<< HEAD
-        msgs = str(exc_info.value).split('\n')
-        assert_equal(msgs[3], 'Mismatched elements: 1 / 2 (50%)')
-        assert_equal(msgs[4], 'Max absolute difference: 1.')
-        assert_equal(msgs[5], 'Max relative difference: 1.')
-        assert_equal(msgs[6], ' ACTUAL: array([inf,  0.])')
-        assert_equal(msgs[7], ' DESIRED: array([inf,  1.])')
-=======
->>>>>>> 0b1484cb
 
         # Check the error message when dividing by zero
         x = np.array([1, 2])
