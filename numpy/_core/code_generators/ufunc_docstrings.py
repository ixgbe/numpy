"""
Docstrings for generated ufuncs

The syntax is designed to look like the function add_newdoc is being
called from numpy.lib, but in this file  add_newdoc puts the docstrings
in a dictionary. This dictionary is used in
numpy/_core/code_generators/generate_umath_doc.py to generate the docstrings
as a C #definitions for the ufuncs in numpy._core at the C level when the
ufuncs are created at compile time.

"""
import textwrap

docdict = {}

# common parameter text to all ufuncs
subst = {
    'PARAMS': textwrap.dedent("""
        out : ndarray, None, or tuple of ndarray and None, optional
            A location into which the result is stored. If provided, it must have
            a shape that the inputs broadcast to. If not provided or None,
            a freshly-allocated array is returned. A tuple (possible only as a
            keyword argument) must have length equal to the number of outputs.
        where : array_like, optional
            This condition is broadcast over the input. At locations where the
            condition is True, the `out` array will be set to the ufunc result.
            Elsewhere, the `out` array will retain its original value.
            Note that if an uninitialized `out` array is created via the default
            ``out=None``, locations within it where the condition is False will
            remain uninitialized.
        **kwargs
            For other keyword-only arguments, see the
            :ref:`ufunc docs <ufuncs.kwargs>`.
    """).strip(),
    'BROADCASTABLE_2': ("If ``x1.shape != x2.shape``, they must be "
                        "broadcastable to a common\n    shape (which becomes "
                        "the shape of the output)."),
    'OUT_SCALAR_1': "This is a scalar if `x` is a scalar.",
    'OUT_SCALAR_2': "This is a scalar if both `x1` and `x2` are scalars.",
}

def add_newdoc(place, name, doc):
    doc = textwrap.dedent(doc).strip()

    skip = (
        # gufuncs do not use the OUT_SCALAR replacement strings
        'matmul', 'vecdot',
        # clip has 3 inputs, which is not handled by this
        'clip',
    )
    if name[0] != '_' and name not in skip:
        if '\nx :' in doc:
            assert '$OUT_SCALAR_1' in doc, "in {}".format(name)
        elif '\nx2 :' in doc or '\nx1, x2 :' in doc:
            assert '$OUT_SCALAR_2' in doc, "in {}".format(name)
        else:
            assert False, "Could not detect number of inputs in {}".format(name)

    for k, v in subst.items():
        doc = doc.replace('$' + k, v)

    docdict[f'{place}.{name}'] = doc


add_newdoc('numpy._core.umath', 'absolute',
    """
    Calculate the absolute value element-wise.

    ``np.abs`` is a shorthand for this function.

    Parameters
    ----------
    x : array_like
        Input array.
    $PARAMS

    Returns
    -------
    absolute : ndarray
        An ndarray containing the absolute value of
        each element in `x`.  For complex input, ``a + ib``, the
        absolute value is :math:`\\sqrt{ a^2 + b^2 }`.
        $OUT_SCALAR_1

    Examples
    --------
    >>> import numpy as np
    >>> x = np.array([-1.2, 1.2])
    >>> np.absolute(x)
    array([ 1.2,  1.2])
    >>> np.absolute(1.2 + 1j)
    1.5620499351813308

    Plot the function over ``[-10, 10]``:

    >>> import matplotlib.pyplot as plt

    >>> x = np.linspace(start=-10, stop=10, num=101)
    >>> plt.plot(x, np.absolute(x))
    >>> plt.show()

    Plot the function over the complex plane:

    >>> xx = x + 1j * x[:, np.newaxis]
    >>> plt.imshow(np.abs(xx), extent=[-10, 10, -10, 10], cmap='gray')
    >>> plt.show()

    The `abs` function can be used as a shorthand for ``np.absolute`` on
    ndarrays.

    >>> x = np.array([-1.2, 1.2])
    >>> abs(x)
    array([1.2, 1.2])

    """)

add_newdoc('numpy._core.umath', 'add',
    """
    Add arguments element-wise.

    Parameters
    ----------
    x1, x2 : array_like
        The arrays to be added.
        $BROADCASTABLE_2
    $PARAMS

    Returns
    -------
    add : ndarray or scalar
        The sum of `x1` and `x2`, element-wise.
        $OUT_SCALAR_2

    Notes
    -----
    Equivalent to `x1` + `x2` in terms of array broadcasting.

    Examples
    --------
    >>> import numpy as np
    >>> np.add(1.0, 4.0)
    5.0
    >>> x1 = np.arange(9.0).reshape((3, 3))
    >>> x2 = np.arange(3.0)
    >>> np.add(x1, x2)
    array([[  0.,   2.,   4.],
           [  3.,   5.,   7.],
           [  6.,   8.,  10.]])

    The ``+`` operator can be used as a shorthand for ``np.add`` on ndarrays.

    >>> x1 = np.arange(9.0).reshape((3, 3))
    >>> x2 = np.arange(3.0)
    >>> x1 + x2
    array([[ 0.,  2.,  4.],
           [ 3.,  5.,  7.],
           [ 6.,  8., 10.]])
    """)

add_newdoc('numpy._core.umath', 'arccos',
    """
    Trigonometric inverse cosine, element-wise.

    The inverse of `cos` so that, if ``y = cos(x)``, then ``x = arccos(y)``.

    Parameters
    ----------
    x : array_like
        `x`-coordinate on the unit circle.
        For real arguments, the domain is [-1, 1].
    $PARAMS

    Returns
    -------
    angle : ndarray
        The angle of the ray intersecting the unit circle at the given
        `x`-coordinate in radians [0, pi].
        $OUT_SCALAR_1

    See Also
    --------
    cos, arctan, arcsin, emath.arccos

    Notes
    -----
    `arccos` is a multivalued function: for each `x` there are infinitely
    many numbers `z` such that ``cos(z) = x``. The convention is to return
    the angle `z` whose real part lies in `[0, pi]`.

    For real-valued input data types, `arccos` always returns real output.
    For each value that cannot be expressed as a real number or infinity,
    it yields ``nan`` and sets the `invalid` floating point error flag.

    For complex-valued input, `arccos` is a complex analytic function that
    has branch cuts ``[-inf, -1]`` and `[1, inf]` and is continuous from
    above on the former and from below on the latter.

    The inverse `cos` is also known as `acos` or cos^-1.

    References
    ----------
    M. Abramowitz and I.A. Stegun, "Handbook of Mathematical Functions",
    10th printing, 1964, pp. 79.
    https://personal.math.ubc.ca/~cbm/aands/page_79.htm

    Examples
    --------
    >>> import numpy as np

    We expect the arccos of 1 to be 0, and of -1 to be pi:

    >>> np.arccos([1, -1])
    array([ 0.        ,  3.14159265])

    Plot arccos:

    >>> import matplotlib.pyplot as plt
    >>> x = np.linspace(-1, 1, num=100)
    >>> plt.plot(x, np.arccos(x))
    >>> plt.axis('tight')
    >>> plt.show()

    """)

add_newdoc('numpy._core.umath', 'arccosh',
    """
    Inverse hyperbolic cosine, element-wise.

    Parameters
    ----------
    x : array_like
        Input array.
    $PARAMS

    Returns
    -------
    arccosh : ndarray
        Array of the same shape as `x`.
        $OUT_SCALAR_1

    See Also
    --------

    cosh, arcsinh, sinh, arctanh, tanh

    Notes
    -----
    `arccosh` is a multivalued function: for each `x` there are infinitely
    many numbers `z` such that `cosh(z) = x`. The convention is to return the
    `z` whose imaginary part lies in ``[-pi, pi]`` and the real part in
    ``[0, inf]``.

    For real-valued input data types, `arccosh` always returns real output.
    For each value that cannot be expressed as a real number or infinity, it
    yields ``nan`` and sets the `invalid` floating point error flag.

    For complex-valued input, `arccosh` is a complex analytical function that
    has a branch cut `[-inf, 1]` and is continuous from above on it.

    References
    ----------
    .. [1] M. Abramowitz and I.A. Stegun, "Handbook of Mathematical Functions",
           10th printing, 1964, pp. 86.
           https://personal.math.ubc.ca/~cbm/aands/page_86.htm
    .. [2] Wikipedia, "Inverse hyperbolic function",
           https://en.wikipedia.org/wiki/Arccosh

    Examples
    --------
    >>> import numpy as np
    >>> np.arccosh([np.e, 10.0])
    array([ 1.65745445,  2.99322285])
    >>> np.arccosh(1)
    0.0

    """)

add_newdoc('numpy._core.umath', 'arcsin',
    """
    Inverse sine, element-wise.

    Parameters
    ----------
    x : array_like
        `y`-coordinate on the unit circle.
    $PARAMS

    Returns
    -------
    angle : ndarray
        The inverse sine of each element in `x`, in radians and in the
        closed interval ``[-pi/2, pi/2]``.
        $OUT_SCALAR_1

    See Also
    --------
    sin, cos, arccos, tan, arctan, arctan2, emath.arcsin

    Notes
    -----
    `arcsin` is a multivalued function: for each `x` there are infinitely
    many numbers `z` such that :math:`sin(z) = x`.  The convention is to
    return the angle `z` whose real part lies in [-pi/2, pi/2].

    For real-valued input data types, *arcsin* always returns real output.
    For each value that cannot be expressed as a real number or infinity,
    it yields ``nan`` and sets the `invalid` floating point error flag.

    For complex-valued input, `arcsin` is a complex analytic function that
    has, by convention, the branch cuts [-inf, -1] and [1, inf]  and is
    continuous from above on the former and from below on the latter.

    The inverse sine is also known as `asin` or sin^{-1}.

    References
    ----------
    Abramowitz, M. and Stegun, I. A., *Handbook of Mathematical Functions*,
    10th printing, New York: Dover, 1964, pp. 79ff.
    https://personal.math.ubc.ca/~cbm/aands/page_79.htm

    Examples
    --------
    >>> import numpy as np
    >>> np.arcsin(1)     # pi/2
    1.5707963267948966
    >>> np.arcsin(-1)    # -pi/2
    -1.5707963267948966
    >>> np.arcsin(0)
    0.0

    """)

add_newdoc('numpy._core.umath', 'arcsinh',
    """
    Inverse hyperbolic sine element-wise.

    Parameters
    ----------
    x : array_like
        Input array.
    $PARAMS

    Returns
    -------
    out : ndarray or scalar
        Array of the same shape as `x`.
        $OUT_SCALAR_1

    Notes
    -----
    `arcsinh` is a multivalued function: for each `x` there are infinitely
    many numbers `z` such that `sinh(z) = x`. The convention is to return the
    `z` whose imaginary part lies in `[-pi/2, pi/2]`.

    For real-valued input data types, `arcsinh` always returns real output.
    For each value that cannot be expressed as a real number or infinity, it
    returns ``nan`` and sets the `invalid` floating point error flag.

    For complex-valued input, `arcsinh` is a complex analytical function that
    has branch cuts `[1j, infj]` and `[-1j, -infj]` and is continuous from
    the right on the former and from the left on the latter.

    The inverse hyperbolic sine is also known as `asinh` or ``sinh^-1``.

    References
    ----------
    .. [1] M. Abramowitz and I.A. Stegun, "Handbook of Mathematical Functions",
           10th printing, 1964, pp. 86.
           https://personal.math.ubc.ca/~cbm/aands/page_86.htm
    .. [2] Wikipedia, "Inverse hyperbolic function",
           https://en.wikipedia.org/wiki/Arcsinh

    Examples
    --------
    >>> import numpy as np
    >>> np.arcsinh(np.array([np.e, 10.0]))
    array([ 1.72538256,  2.99822295])

    """)

add_newdoc('numpy._core.umath', 'arctan',
    """
    Trigonometric inverse tangent, element-wise.

    The inverse of tan, so that if ``y = tan(x)`` then ``x = arctan(y)``.

    Parameters
    ----------
    x : array_like
    $PARAMS

    Returns
    -------
    out : ndarray or scalar
        Out has the same shape as `x`.  Its real part is in
        ``[-pi/2, pi/2]`` (``arctan(+/-inf)`` returns ``+/-pi/2``).
        $OUT_SCALAR_1

    See Also
    --------
    arctan2 : The "four quadrant" arctan of the angle formed by (`x`, `y`)
        and the positive `x`-axis.
    angle : Argument of complex values.

    Notes
    -----
    `arctan` is a multi-valued function: for each `x` there are infinitely
    many numbers `z` such that tan(`z`) = `x`.  The convention is to return
    the angle `z` whose real part lies in [-pi/2, pi/2].

    For real-valued input data types, `arctan` always returns real output.
    For each value that cannot be expressed as a real number or infinity,
    it yields ``nan`` and sets the `invalid` floating point error flag.

    For complex-valued input, `arctan` is a complex analytic function that
    has [``1j, infj``] and [``-1j, -infj``] as branch cuts, and is continuous
    from the left on the former and from the right on the latter.

    The inverse tangent is also known as `atan` or tan^{-1}.

    References
    ----------
    Abramowitz, M. and Stegun, I. A., *Handbook of Mathematical Functions*,
    10th printing, New York: Dover, 1964, pp. 79.
    https://personal.math.ubc.ca/~cbm/aands/page_79.htm

    Examples
    --------
    We expect the arctan of 0 to be 0, and of 1 to be pi/4:

    >>> import numpy as np

    >>> np.arctan([0, 1])
    array([ 0.        ,  0.78539816])

    >>> np.pi/4
    0.78539816339744828

    Plot arctan:

    >>> import matplotlib.pyplot as plt
    >>> x = np.linspace(-10, 10)
    >>> plt.plot(x, np.arctan(x))
    >>> plt.axis('tight')
    >>> plt.show()

    """)

add_newdoc('numpy._core.umath', 'arctan2',
    """
    Element-wise arc tangent of ``x1/x2`` choosing the quadrant correctly.

    The quadrant (i.e., branch) is chosen so that ``arctan2(x1, x2)`` is
    the signed angle in radians between the ray ending at the origin and
    passing through the point (1,0), and the ray ending at the origin and
    passing through the point (`x2`, `x1`).  (Note the role reversal: the
    "`y`-coordinate" is the first function parameter, the "`x`-coordinate"
    is the second.)  By IEEE convention, this function is defined for
    `x2` = +/-0 and for either or both of `x1` and `x2` = +/-inf (see
    Notes for specific values).

    This function is not defined for complex-valued arguments; for the
    so-called argument of complex values, use `angle`.

    Parameters
    ----------
    x1 : array_like, real-valued
        `y`-coordinates.
    x2 : array_like, real-valued
        `x`-coordinates.
        $BROADCASTABLE_2
    $PARAMS

    Returns
    -------
    angle : ndarray
        Array of angles in radians, in the range ``[-pi, pi]``.
        $OUT_SCALAR_2

    See Also
    --------
    arctan, tan, angle

    Notes
    -----
    *arctan2* is identical to the `atan2` function of the underlying
    C library.  The following special values are defined in the C
    standard: [1]_

    ====== ====== ================
    `x1`   `x2`   `arctan2(x1,x2)`
    ====== ====== ================
    +/- 0  +0     +/- 0
    +/- 0  -0     +/- pi
     > 0   +/-inf +0 / +pi
     < 0   +/-inf -0 / -pi
    +/-inf +inf   +/- (pi/4)
    +/-inf -inf   +/- (3*pi/4)
    ====== ====== ================

    Note that +0 and -0 are distinct floating point numbers, as are +inf
    and -inf.

    References
    ----------
    .. [1] ISO/IEC standard 9899:1999, "Programming language C."

    Examples
    --------
    Consider four points in different quadrants:

    >>> import numpy as np

    >>> x = np.array([-1, +1, +1, -1])
    >>> y = np.array([-1, -1, +1, +1])
    >>> np.arctan2(y, x) * 180 / np.pi
    array([-135.,  -45.,   45.,  135.])

    Note the order of the parameters. `arctan2` is defined also when `x2` = 0
    and at several other special points, obtaining values in
    the range ``[-pi, pi]``:

    >>> np.arctan2([1., -1.], [0., 0.])
    array([ 1.57079633, -1.57079633])
    >>> np.arctan2([0., 0., np.inf], [+0., -0., np.inf])
    array([0.        , 3.14159265, 0.78539816])

    """)

add_newdoc('numpy._core.umath', '_arg',
    """
    DO NOT USE, ONLY FOR TESTING
    """)

add_newdoc('numpy._core.umath', 'arctanh',
    """
    Inverse hyperbolic tangent element-wise.

    Parameters
    ----------
    x : array_like
        Input array.
    $PARAMS

    Returns
    -------
    out : ndarray or scalar
        Array of the same shape as `x`.
        $OUT_SCALAR_1

    See Also
    --------
    emath.arctanh

    Notes
    -----
    `arctanh` is a multivalued function: for each `x` there are infinitely
    many numbers `z` such that ``tanh(z) = x``. The convention is to return
    the `z` whose imaginary part lies in `[-pi/2, pi/2]`.

    For real-valued input data types, `arctanh` always returns real output.
    For each value that cannot be expressed as a real number or infinity,
    it yields ``nan`` and sets the `invalid` floating point error flag.

    For complex-valued input, `arctanh` is a complex analytical function
    that has branch cuts `[-1, -inf]` and `[1, inf]` and is continuous from
    above on the former and from below on the latter.

    The inverse hyperbolic tangent is also known as `atanh` or ``tanh^-1``.

    References
    ----------
    .. [1] M. Abramowitz and I.A. Stegun, "Handbook of Mathematical Functions",
           10th printing, 1964, pp. 86.
           https://personal.math.ubc.ca/~cbm/aands/page_86.htm
    .. [2] Wikipedia, "Inverse hyperbolic function",
           https://en.wikipedia.org/wiki/Arctanh

    Examples
    --------
    >>> import numpy as np
    >>> np.arctanh([0, -0.5])
    array([ 0.        , -0.54930614])

    """)

add_newdoc('numpy._core.umath', 'bitwise_and',
    """
    Compute the bit-wise AND of two arrays element-wise.

    Computes the bit-wise AND of the underlying binary representation of
    the integers in the input arrays. This ufunc implements the C/Python
    operator ``&``.

    Parameters
    ----------
    x1, x2 : array_like
        Only integer and boolean types are handled.
        $BROADCASTABLE_2
    $PARAMS

    Returns
    -------
    out : ndarray or scalar
        Result.
        $OUT_SCALAR_2

    See Also
    --------
    logical_and
    bitwise_or
    bitwise_xor
    binary_repr :
        Return the binary representation of the input number as a string.

    Examples
    --------
    >>> import numpy as np

    The number 13 is represented by ``00001101``.  Likewise, 17 is
    represented by ``00010001``.  The bit-wise AND of 13 and 17 is
    therefore ``000000001``, or 1:

    >>> np.bitwise_and(13, 17)
    1

    >>> np.bitwise_and(14, 13)
    12
    >>> np.binary_repr(12)
    '1100'
    >>> np.bitwise_and([14,3], 13)
    array([12,  1])

    >>> np.bitwise_and([11,7], [4,25])
    array([0, 1])
    >>> np.bitwise_and(np.array([2,5,255]), np.array([3,14,16]))
    array([ 2,  4, 16])
    >>> np.bitwise_and([True, True], [False, True])
    array([False,  True])

    The ``&`` operator can be used as a shorthand for ``np.bitwise_and`` on
    ndarrays.

    >>> x1 = np.array([2, 5, 255])
    >>> x2 = np.array([3, 14, 16])
    >>> x1 & x2
    array([ 2,  4, 16])

    """)

add_newdoc('numpy._core.umath', 'bitwise_or',
    """
    Compute the bit-wise OR of two arrays element-wise.

    Computes the bit-wise OR of the underlying binary representation of
    the integers in the input arrays. This ufunc implements the C/Python
    operator ``|``.

    Parameters
    ----------
    x1, x2 : array_like
        Only integer and boolean types are handled.
        $BROADCASTABLE_2
    $PARAMS

    Returns
    -------
    out : ndarray or scalar
        Result.
        $OUT_SCALAR_2

    See Also
    --------
    logical_or
    bitwise_and
    bitwise_xor
    binary_repr :
        Return the binary representation of the input number as a string.

    Examples
    --------
    >>> import numpy as np

    The number 13 has the binary representation ``00001101``. Likewise,
    16 is represented by ``00010000``.  The bit-wise OR of 13 and 16 is
    then ``00011101``, or 29:

    >>> np.bitwise_or(13, 16)
    29
    >>> np.binary_repr(29)
    '11101'

    >>> np.bitwise_or(32, 2)
    34
    >>> np.bitwise_or([33, 4], 1)
    array([33,  5])
    >>> np.bitwise_or([33, 4], [1, 2])
    array([33,  6])

    >>> np.bitwise_or(np.array([2, 5, 255]), np.array([4, 4, 4]))
    array([  6,   5, 255])
    >>> np.array([2, 5, 255]) | np.array([4, 4, 4])
    array([  6,   5, 255])
    >>> np.bitwise_or(np.array([2, 5, 255, 2147483647], dtype=np.int32),
    ...               np.array([4, 4, 4, 2147483647], dtype=np.int32))
    array([         6,          5,        255, 2147483647], dtype=int32)
    >>> np.bitwise_or([True, True], [False, True])
    array([ True,  True])

    The ``|`` operator can be used as a shorthand for ``np.bitwise_or`` on
    ndarrays.

    >>> x1 = np.array([2, 5, 255])
    >>> x2 = np.array([4, 4, 4])
    >>> x1 | x2
    array([  6,   5, 255])

    """)

add_newdoc('numpy._core.umath', 'bitwise_xor',
    """
    Compute the bit-wise XOR of two arrays element-wise.

    Computes the bit-wise XOR of the underlying binary representation of
    the integers in the input arrays. This ufunc implements the C/Python
    operator ``^``.

    Parameters
    ----------
    x1, x2 : array_like
        Only integer and boolean types are handled.
        $BROADCASTABLE_2
    $PARAMS

    Returns
    -------
    out : ndarray or scalar
        Result.
        $OUT_SCALAR_2

    See Also
    --------
    logical_xor
    bitwise_and
    bitwise_or
    binary_repr :
        Return the binary representation of the input number as a string.

    Examples
    --------
    >>> import numpy as np

    The number 13 is represented by ``00001101``. Likewise, 17 is
    represented by ``00010001``.  The bit-wise XOR of 13 and 17 is
    therefore ``00011100``, or 28:

    >>> np.bitwise_xor(13, 17)
    28
    >>> np.binary_repr(28)
    '11100'

    >>> np.bitwise_xor(31, 5)
    26
    >>> np.bitwise_xor([31,3], 5)
    array([26,  6])

    >>> np.bitwise_xor([31,3], [5,6])
    array([26,  5])
    >>> np.bitwise_xor([True, True], [False, True])
    array([ True, False])

    The ``^`` operator can be used as a shorthand for ``np.bitwise_xor`` on
    ndarrays.

    >>> x1 = np.array([True, True])
    >>> x2 = np.array([False, True])
    >>> x1 ^ x2
    array([ True, False])

    """)

add_newdoc('numpy._core.umath', 'ceil',
    """
    Return the ceiling of the input, element-wise.

    The ceil of the scalar `x` is the smallest integer `i`, such that
    ``i >= x``.  It is often denoted as :math:`\\lceil x \\rceil`.

    Parameters
    ----------
    x : array_like
        Input data.
    $PARAMS

    Returns
    -------
    y : ndarray or scalar
        The ceiling of each element in `x`.
        $OUT_SCALAR_1

    See Also
    --------
    floor, trunc, rint, fix

    Examples
    --------
    >>> import numpy as np

    >>> a = np.array([-1.7, -1.5, -0.2, 0.2, 1.5, 1.7, 2.0])
    >>> np.ceil(a)
    array([-1., -1., -0.,  1.,  2.,  2.,  2.])

    """)

add_newdoc('numpy._core.umath', 'trunc',
    """
    Return the truncated value of the input, element-wise.

    The truncated value of the scalar `x` is the nearest integer `i` which
    is closer to zero than `x` is. In short, the fractional part of the
    signed number `x` is discarded.

    Parameters
    ----------
    x : array_like
        Input data.
    $PARAMS

    Returns
    -------
    y : ndarray or scalar
        The truncated value of each element in `x`.
        $OUT_SCALAR_1

    See Also
    --------
    ceil, floor, rint, fix

    Notes
    -----
    .. versionadded:: 1.3.0

    Examples
    --------
    >>> import numpy as np
    >>> a = np.array([-1.7, -1.5, -0.2, 0.2, 1.5, 1.7, 2.0])
    >>> np.trunc(a)
    array([-1., -1., -0.,  0.,  1.,  1.,  2.])

    """)

add_newdoc('numpy._core.umath', 'conjugate',
    """
    Return the complex conjugate, element-wise.

    The complex conjugate of a complex number is obtained by changing the
    sign of its imaginary part.

    Parameters
    ----------
    x : array_like
        Input value.
    $PARAMS

    Returns
    -------
    y : ndarray
        The complex conjugate of `x`, with same dtype as `y`.
        $OUT_SCALAR_1

    Notes
    -----
    `conj` is an alias for `conjugate`:

    >>> np.conj is np.conjugate
    True

    Examples
    --------
    >>> import numpy as np
    >>> np.conjugate(1+2j)
    (1-2j)

    >>> x = np.eye(2) + 1j * np.eye(2)
    >>> np.conjugate(x)
    array([[ 1.-1.j,  0.-0.j],
           [ 0.-0.j,  1.-1.j]])

    """)

add_newdoc('numpy._core.umath', 'cos',
    """
    Cosine element-wise.

    Parameters
    ----------
    x : array_like
        Input array in radians.
    $PARAMS

    Returns
    -------
    y : ndarray
        The corresponding cosine values.
        $OUT_SCALAR_1

    Notes
    -----
    If `out` is provided, the function writes the result into it,
    and returns a reference to `out`.  (See Examples)

    References
    ----------
    M. Abramowitz and I. A. Stegun, Handbook of Mathematical Functions.
    New York, NY: Dover, 1972.

    Examples
    --------
    >>> import numpy as np
    >>> np.cos(np.array([0, np.pi/2, np.pi]))
    array([  1.00000000e+00,   6.12303177e-17,  -1.00000000e+00])
    >>>
    >>> # Example of providing the optional output parameter
    >>> out1 = np.array([0], dtype='d')
    >>> out2 = np.cos([0.1], out1)
    >>> out2 is out1
    True
    >>>
    >>> # Example of ValueError due to provision of shape mis-matched `out`
    >>> np.cos(np.zeros((3,3)),np.zeros((2,2)))
    Traceback (most recent call last):
      File "<stdin>", line 1, in <module>
    ValueError: operands could not be broadcast together with shapes (3,3) (2,2)

    """)

add_newdoc('numpy._core.umath', 'cosh',
    """
    Hyperbolic cosine, element-wise.

    Equivalent to ``1/2 * (np.exp(x) + np.exp(-x))`` and ``np.cos(1j*x)``.

    Parameters
    ----------
    x : array_like
        Input array.
    $PARAMS

    Returns
    -------
    out : ndarray or scalar
        Output array of same shape as `x`.
        $OUT_SCALAR_1

    Examples
    --------
    >>> import numpy as np
    >>> np.cosh(0)
    1.0

    The hyperbolic cosine describes the shape of a hanging cable:

    >>> import matplotlib.pyplot as plt
    >>> x = np.linspace(-4, 4, 1000)
    >>> plt.plot(x, np.cosh(x))
    >>> plt.show()

    """)

add_newdoc('numpy._core.umath', 'degrees',
    """
    Convert angles from radians to degrees.

    Parameters
    ----------
    x : array_like
        Input array in radians.
    $PARAMS

    Returns
    -------
    y : ndarray of floats
        The corresponding degree values; if `out` was supplied this is a
        reference to it.
        $OUT_SCALAR_1

    See Also
    --------
    rad2deg : equivalent function

    Examples
    --------
    Convert a radian array to degrees

    >>> import numpy as np

    >>> rad = np.arange(12.)*np.pi/6
    >>> np.degrees(rad)
    array([   0.,   30.,   60.,   90.,  120.,  150.,  180.,  210.,  240.,
            270.,  300.,  330.])

    >>> out = np.zeros((rad.shape))
    >>> r = np.degrees(rad, out)
    >>> np.all(r == out)
    True

    """)

add_newdoc('numpy._core.umath', 'rad2deg',
    """
    Convert angles from radians to degrees.

    Parameters
    ----------
    x : array_like
        Angle in radians.
    $PARAMS

    Returns
    -------
    y : ndarray
        The corresponding angle in degrees.
        $OUT_SCALAR_1

    See Also
    --------
    deg2rad : Convert angles from degrees to radians.
    unwrap : Remove large jumps in angle by wrapping.

    Notes
    -----
    .. versionadded:: 1.3.0

    rad2deg(x) is ``180 * x / pi``.

    Examples
    --------
    >>> import numpy as np
    >>> np.rad2deg(np.pi/2)
    90.0

    """)

add_newdoc('numpy._core.umath', 'heaviside',
    """
    Compute the Heaviside step function.

    The Heaviside step function [1]_ is defined as::

                              0   if x1 < 0
        heaviside(x1, x2) =  x2   if x1 == 0
                              1   if x1 > 0

    where `x2` is often taken to be 0.5, but 0 and 1 are also sometimes used.

    Parameters
    ----------
    x1 : array_like
        Input values.
    x2 : array_like
        The value of the function when x1 is 0.
        $BROADCASTABLE_2
    $PARAMS

    Returns
    -------
    out : ndarray or scalar
        The output array, element-wise Heaviside step function of `x1`.
        $OUT_SCALAR_2

    Notes
    -----
    .. versionadded:: 1.13.0

    References
    ----------
    .. [1] Wikipedia, "Heaviside step function",
           https://en.wikipedia.org/wiki/Heaviside_step_function

    Examples
    --------
    >>> import numpy as np
    >>> np.heaviside([-1.5, 0, 2.0], 0.5)
    array([ 0. ,  0.5,  1. ])
    >>> np.heaviside([-1.5, 0, 2.0], 1)
    array([ 0.,  1.,  1.])
    """)

add_newdoc('numpy._core.umath', 'divide',
    """
    Divide arguments element-wise.

    Parameters
    ----------
    x1 : array_like
        Dividend array.
    x2 : array_like
        Divisor array.
        $BROADCASTABLE_2
    $PARAMS

    Returns
    -------
    y : ndarray or scalar
        The quotient ``x1/x2``, element-wise.
        $OUT_SCALAR_2

    See Also
    --------
    seterr : Set whether to raise or warn on overflow, underflow and
             division by zero.

    Notes
    -----
    Equivalent to ``x1`` / ``x2`` in terms of array-broadcasting.

    The ``true_divide(x1, x2)`` function is an alias for
    ``divide(x1, x2)``.

    Examples
    --------
    >>> import numpy as np
    >>> np.divide(2.0, 4.0)
    0.5
    >>> x1 = np.arange(9.0).reshape((3, 3))
    >>> x2 = np.arange(3.0)
    >>> np.divide(x1, x2)
    array([[nan, 1. , 1. ],
           [inf, 4. , 2.5],
           [inf, 7. , 4. ]])

    The ``/`` operator can be used as a shorthand for ``np.divide`` on
    ndarrays.

    >>> x1 = np.arange(9.0).reshape((3, 3))
    >>> x2 = 2 * np.ones(3)
    >>> x1 / x2
    array([[0. , 0.5, 1. ],
           [1.5, 2. , 2.5],
           [3. , 3.5, 4. ]])

    """)

add_newdoc('numpy._core.umath', 'equal',
    """
    Return (x1 == x2) element-wise.

    Parameters
    ----------
    x1, x2 : array_like
        Input arrays.
        $BROADCASTABLE_2
    $PARAMS

    Returns
    -------
    out : ndarray or scalar
        Output array, element-wise comparison of `x1` and `x2`.
        Typically of type bool, unless ``dtype=object`` is passed.
        $OUT_SCALAR_2

    See Also
    --------
    not_equal, greater_equal, less_equal, greater, less

    Examples
    --------
    >>> import numpy as np
    >>> np.equal([0, 1, 3], np.arange(3))
    array([ True,  True, False])

    What is compared are values, not types. So an int (1) and an array of
    length one can evaluate as True:

    >>> np.equal(1, np.ones(1))
    array([ True])

    The ``==`` operator can be used as a shorthand for ``np.equal`` on
    ndarrays.

    >>> a = np.array([2, 4, 6])
    >>> b = np.array([2, 4, 2])
    >>> a == b
    array([ True,  True, False])

    """)

add_newdoc('numpy._core.umath', 'exp',
    """
    Calculate the exponential of all elements in the input array.

    Parameters
    ----------
    x : array_like
        Input values.
    $PARAMS

    Returns
    -------
    out : ndarray or scalar
        Output array, element-wise exponential of `x`.
        $OUT_SCALAR_1

    See Also
    --------
    expm1 : Calculate ``exp(x) - 1`` for all elements in the array.
    exp2  : Calculate ``2**x`` for all elements in the array.

    Notes
    -----
    The irrational number ``e`` is also known as Euler's number.  It is
    approximately 2.718281, and is the base of the natural logarithm,
    ``ln`` (this means that, if :math:`x = \\ln y = \\log_e y`,
    then :math:`e^x = y`. For real input, ``exp(x)`` is always positive.

    For complex arguments, ``x = a + ib``, we can write
    :math:`e^x = e^a e^{ib}`.  The first term, :math:`e^a`, is already
    known (it is the real argument, described above).  The second term,
    :math:`e^{ib}`, is :math:`\\cos b + i \\sin b`, a function with
    magnitude 1 and a periodic phase.

    References
    ----------
    .. [1] Wikipedia, "Exponential function",
           https://en.wikipedia.org/wiki/Exponential_function
    .. [2] M. Abramovitz and I. A. Stegun, "Handbook of Mathematical Functions
           with Formulas, Graphs, and Mathematical Tables," Dover, 1964, p. 69,
           https://personal.math.ubc.ca/~cbm/aands/page_69.htm

    Examples
    --------
    Plot the magnitude and phase of ``exp(x)`` in the complex plane:

    >>> import numpy as np

    >>> import matplotlib.pyplot as plt

    >>> x = np.linspace(-2*np.pi, 2*np.pi, 100)
    >>> xx = x + 1j * x[:, np.newaxis] # a + ib over complex plane
    >>> out = np.exp(xx)

    >>> plt.subplot(121)
    >>> plt.imshow(np.abs(out),
    ...            extent=[-2*np.pi, 2*np.pi, -2*np.pi, 2*np.pi], cmap='gray')
    >>> plt.title('Magnitude of exp(x)')

    >>> plt.subplot(122)
    >>> plt.imshow(np.angle(out),
    ...            extent=[-2*np.pi, 2*np.pi, -2*np.pi, 2*np.pi], cmap='hsv')
    >>> plt.title('Phase (angle) of exp(x)')
    >>> plt.show()

    """)

add_newdoc('numpy._core.umath', 'exp2',
    """
    Calculate `2**p` for all `p` in the input array.

    Parameters
    ----------
    x : array_like
        Input values.
    $PARAMS

    Returns
    -------
    out : ndarray or scalar
        Element-wise 2 to the power `x`.
        $OUT_SCALAR_1

    See Also
    --------
    power

    Notes
    -----
    .. versionadded:: 1.3.0



    Examples
    --------
    >>> import numpy as np
    >>> np.exp2([2, 3])
    array([ 4.,  8.])

    """)

add_newdoc('numpy._core.umath', 'expm1',
    """
    Calculate ``exp(x) - 1`` for all elements in the array.

    Parameters
    ----------
    x : array_like
        Input values.
    $PARAMS

    Returns
    -------
    out : ndarray or scalar
        Element-wise exponential minus one: ``out = exp(x) - 1``.
        $OUT_SCALAR_1

    See Also
    --------
    log1p : ``log(1 + x)``, the inverse of expm1.


    Notes
    -----
    This function provides greater precision than ``exp(x) - 1``
    for small values of ``x``.

    Examples
    --------
    The true value of ``exp(1e-10) - 1`` is ``1.00000000005e-10`` to
    about 32 significant digits. This example shows the superiority of
    expm1 in this case.

    >>> import numpy as np

    >>> np.expm1(1e-10)
    1.00000000005e-10
    >>> np.exp(1e-10) - 1
    1.000000082740371e-10

    """)

add_newdoc('numpy._core.umath', 'fabs',
    """
    Compute the absolute values element-wise.

    This function returns the absolute values (positive magnitude) of the
    data in `x`. Complex values are not handled, use `absolute` to find the
    absolute values of complex data.

    Parameters
    ----------
    x : array_like
        The array of numbers for which the absolute values are required. If
        `x` is a scalar, the result `y` will also be a scalar.
    $PARAMS

    Returns
    -------
    y : ndarray or scalar
        The absolute values of `x`, the returned values are always floats.
        $OUT_SCALAR_1

    See Also
    --------
    absolute : Absolute values including `complex` types.

    Examples
    --------
    >>> import numpy as np
    >>> np.fabs(-1)
    1.0
    >>> np.fabs([-1.2, 1.2])
    array([ 1.2,  1.2])

    """)

add_newdoc('numpy._core.umath', 'floor',
    """
    Return the floor of the input, element-wise.

    The floor of the scalar `x` is the largest integer `i`, such that
    `i <= x`.  It is often denoted as :math:`\\lfloor x \\rfloor`.

    Parameters
    ----------
    x : array_like
        Input data.
    $PARAMS

    Returns
    -------
    y : ndarray or scalar
        The floor of each element in `x`.
        $OUT_SCALAR_1

    See Also
    --------
    ceil, trunc, rint, fix

    Notes
    -----
    Some spreadsheet programs calculate the "floor-towards-zero", where
    ``floor(-2.5) == -2``.  NumPy instead uses the definition of
    `floor` where `floor(-2.5) == -3`. The "floor-towards-zero"
    function is called ``fix`` in NumPy.

    Examples
    --------
    >>> import numpy as np
    >>> a = np.array([-1.7, -1.5, -0.2, 0.2, 1.5, 1.7, 2.0])
    >>> np.floor(a)
    array([-2., -2., -1.,  0.,  1.,  1.,  2.])

    """)

add_newdoc('numpy._core.umath', 'floor_divide',
    """
    Return the largest integer smaller or equal to the division of the inputs.
    It is equivalent to the Python ``//`` operator and pairs with the
    Python ``%`` (`remainder`), function so that ``a = a % b + b * (a // b)``
    up to roundoff.

    Parameters
    ----------
    x1 : array_like
        Numerator.
    x2 : array_like
        Denominator.
        $BROADCASTABLE_2
    $PARAMS

    Returns
    -------
    y : ndarray
        y = floor(`x1`/`x2`)
        $OUT_SCALAR_2

    See Also
    --------
    remainder : Remainder complementary to floor_divide.
    divmod : Simultaneous floor division and remainder.
    divide : Standard division.
    floor : Round a number to the nearest integer toward minus infinity.
    ceil : Round a number to the nearest integer toward infinity.

    Examples
    --------
    >>> import numpy as np
    >>> np.floor_divide(7,3)
    2
    >>> np.floor_divide([1., 2., 3., 4.], 2.5)
    array([ 0.,  0.,  1.,  1.])

    The ``//`` operator can be used as a shorthand for ``np.floor_divide``
    on ndarrays.

    >>> x1 = np.array([1., 2., 3., 4.])
    >>> x1 // 2.5
    array([0., 0., 1., 1.])

    """)

add_newdoc('numpy._core.umath', 'fmod',
    """
    Returns the element-wise remainder of division.

    This is the NumPy implementation of the C library function fmod, the
    remainder has the same sign as the dividend `x1`. It is equivalent to
    the Matlab(TM) ``rem`` function and should not be confused with the
    Python modulus operator ``x1 % x2``.

    Parameters
    ----------
    x1 : array_like
        Dividend.
    x2 : array_like
        Divisor.
        $BROADCASTABLE_2
    $PARAMS

    Returns
    -------
    y : array_like
        The remainder of the division of `x1` by `x2`.
        $OUT_SCALAR_2

    See Also
    --------
    remainder : Equivalent to the Python ``%`` operator.
    divide

    Notes
    -----
    The result of the modulo operation for negative dividend and divisors
    is bound by conventions. For `fmod`, the sign of result is the sign of
    the dividend, while for `remainder` the sign of the result is the sign
    of the divisor. The `fmod` function is equivalent to the Matlab(TM)
    ``rem`` function.

    Examples
    --------
    >>> import numpy as np
    >>> np.fmod([-3, -2, -1, 1, 2, 3], 2)
    array([-1,  0, -1,  1,  0,  1])
    >>> np.remainder([-3, -2, -1, 1, 2, 3], 2)
    array([1, 0, 1, 1, 0, 1])

    >>> np.fmod([5, 3], [2, 2.])
    array([ 1.,  1.])
    >>> a = np.arange(-3, 3).reshape(3, 2)
    >>> a
    array([[-3, -2],
           [-1,  0],
           [ 1,  2]])
    >>> np.fmod(a, [2,2])
    array([[-1,  0],
           [-1,  0],
           [ 1,  0]])

    """)

add_newdoc('numpy._core.umath', 'greater',
    """
    Return the truth value of (x1 > x2) element-wise.

    Parameters
    ----------
    x1, x2 : array_like
        Input arrays.
        $BROADCASTABLE_2
    $PARAMS

    Returns
    -------
    out : ndarray or scalar
        Output array, element-wise comparison of `x1` and `x2`.
        Typically of type bool, unless ``dtype=object`` is passed.
        $OUT_SCALAR_2


    See Also
    --------
    greater_equal, less, less_equal, equal, not_equal

    Examples
    --------
    >>> import numpy as np
    >>> np.greater([4,2],[2,2])
    array([ True, False])

    The ``>`` operator can be used as a shorthand for ``np.greater`` on
    ndarrays.

    >>> a = np.array([4, 2])
    >>> b = np.array([2, 2])
    >>> a > b
    array([ True, False])

    """)

add_newdoc('numpy._core.umath', 'greater_equal',
    """
    Return the truth value of (x1 >= x2) element-wise.

    Parameters
    ----------
    x1, x2 : array_like
        Input arrays.
        $BROADCASTABLE_2
    $PARAMS

    Returns
    -------
    out : bool or ndarray of bool
        Output array, element-wise comparison of `x1` and `x2`.
        Typically of type bool, unless ``dtype=object`` is passed.
        $OUT_SCALAR_2

    See Also
    --------
    greater, less, less_equal, equal, not_equal

    Examples
    --------
    >>> import numpy as np
    >>> np.greater_equal([4, 2, 1], [2, 2, 2])
    array([ True, True, False])

    The ``>=`` operator can be used as a shorthand for ``np.greater_equal``
    on ndarrays.

    >>> a = np.array([4, 2, 1])
    >>> b = np.array([2, 2, 2])
    >>> a >= b
    array([ True,  True, False])

    """)

add_newdoc('numpy._core.umath', 'hypot',
    """
    Given the "legs" of a right triangle, return its hypotenuse.

    Equivalent to ``sqrt(x1**2 + x2**2)``, element-wise.  If `x1` or
    `x2` is scalar_like (i.e., unambiguously cast-able to a scalar type),
    it is broadcast for use with each element of the other argument.
    (See Examples)

    Parameters
    ----------
    x1, x2 : array_like
        Leg of the triangle(s).
        $BROADCASTABLE_2
    $PARAMS

    Returns
    -------
    z : ndarray
        The hypotenuse of the triangle(s).
        $OUT_SCALAR_2

    Examples
    --------
    >>> import numpy as np
    >>> np.hypot(3*np.ones((3, 3)), 4*np.ones((3, 3)))
    array([[ 5.,  5.,  5.],
           [ 5.,  5.,  5.],
           [ 5.,  5.,  5.]])

    Example showing broadcast of scalar_like argument:

    >>> np.hypot(3*np.ones((3, 3)), [4])
    array([[ 5.,  5.,  5.],
           [ 5.,  5.,  5.],
           [ 5.,  5.,  5.]])

    """)

add_newdoc('numpy._core.umath', 'invert',
    """
    Compute bit-wise inversion, or bit-wise NOT, element-wise.

    Computes the bit-wise NOT of the underlying binary representation of
    the integers in the input arrays. This ufunc implements the C/Python
    operator ``~``.

    For signed integer inputs, the bit-wise NOT of the absolute value is
    returned. In a two's-complement system, this operation effectively flips
    all the bits, resulting in a representation that corresponds to the
    negative of the input plus one. This is the most common method of
    representing signed integers on computers [1]_. A N-bit two's-complement
    system can represent every integer in the range :math:`-2^{N-1}` to
    :math:`+2^{N-1}-1`.

    Parameters
    ----------
    x : array_like
        Only integer and boolean types are handled.
    $PARAMS

    Returns
    -------
    out : ndarray or scalar
        Result.
        $OUT_SCALAR_1

    See Also
    --------
    bitwise_and, bitwise_or, bitwise_xor
    logical_not
    binary_repr :
        Return the binary representation of the input number as a string.

    Notes
    -----
    ``numpy.bitwise_not`` is an alias for `invert`:

    >>> np.bitwise_not is np.invert
    True

    References
    ----------
    .. [1] Wikipedia, "Two's complement",
        https://en.wikipedia.org/wiki/Two's_complement

    Examples
    --------
    >>> import numpy as np

    We've seen that 13 is represented by ``00001101``.
    The invert or bit-wise NOT of 13 is then:

    >>> x = np.invert(np.array(13, dtype=np.uint8))
    >>> x
    np.uint8(242)
    >>> np.binary_repr(x, width=8)
    '11110010'

    The result depends on the bit-width:

    >>> x = np.invert(np.array(13, dtype=np.uint16))
    >>> x
    np.uint16(65522)
    >>> np.binary_repr(x, width=16)
    '1111111111110010'

    When using signed integer types, the result is the bit-wise NOT of
    the unsigned type, interpreted as a signed integer:

    >>> np.invert(np.array([13], dtype=np.int8))
    array([-14], dtype=int8)
    >>> np.binary_repr(-14, width=8)
    '11110010'

    Booleans are accepted as well:

    >>> np.invert(np.array([True, False]))
    array([False,  True])

    The ``~`` operator can be used as a shorthand for ``np.invert`` on
    ndarrays.

    >>> x1 = np.array([True, False])
    >>> ~x1
    array([False,  True])

    """)

add_newdoc('numpy._core.umath', 'isfinite',
    """
    Test element-wise for finiteness (not infinity and not Not a Number).

    The result is returned as a boolean array.

    Parameters
    ----------
    x : array_like
        Input values.
    $PARAMS

    Returns
    -------
    y : ndarray, bool
        True where ``x`` is not positive infinity, negative infinity,
        or NaN; false otherwise.
        $OUT_SCALAR_1

    See Also
    --------
    isinf, isneginf, isposinf, isnan

    Notes
    -----
    Not a Number, positive infinity and negative infinity are considered
    to be non-finite.

    NumPy uses the IEEE Standard for Binary Floating-Point for Arithmetic
    (IEEE 754). This means that Not a Number is not equivalent to infinity.
    Also that positive infinity is not equivalent to negative infinity. But
    infinity is equivalent to positive infinity.  Errors result if the
    second argument is also supplied when `x` is a scalar input, or if
    first and second arguments have different shapes.

    Examples
    --------
    >>> import numpy as np
    >>> np.isfinite(1)
    True
    >>> np.isfinite(0)
    True
    >>> np.isfinite(np.nan)
    False
    >>> np.isfinite(np.inf)
    False
    >>> np.isfinite(-np.inf)
    False
    >>> np.isfinite([np.log(-1.),1.,np.log(0)])
    array([False,  True, False])

    >>> x = np.array([-np.inf, 0., np.inf])
    >>> y = np.array([2, 2, 2])
    >>> np.isfinite(x, y)
    array([0, 1, 0])
    >>> y
    array([0, 1, 0])

    """)

add_newdoc('numpy._core.umath', 'isinf',
    """
    Test element-wise for positive or negative infinity.

    Returns a boolean array of the same shape as `x`, True where ``x ==
    +/-inf``, otherwise False.

    Parameters
    ----------
    x : array_like
        Input values
    $PARAMS

    Returns
    -------
    y : bool (scalar) or boolean ndarray
        True where ``x`` is positive or negative infinity, false otherwise.
        $OUT_SCALAR_1

    See Also
    --------
    isneginf, isposinf, isnan, isfinite

    Notes
    -----
    NumPy uses the IEEE Standard for Binary Floating-Point for Arithmetic
    (IEEE 754).

    Errors result if the second argument is supplied when the first
    argument is a scalar, or if the first and second arguments have
    different shapes.

    Examples
    --------
    >>> import numpy as np
    >>> np.isinf(np.inf)
    True
    >>> np.isinf(np.nan)
    False
    >>> np.isinf(-np.inf)
    True
    >>> np.isinf([np.inf, -np.inf, 1.0, np.nan])
    array([ True,  True, False, False])

    >>> x = np.array([-np.inf, 0., np.inf])
    >>> y = np.array([2, 2, 2])
    >>> np.isinf(x, y)
    array([1, 0, 1])
    >>> y
    array([1, 0, 1])

    """)

add_newdoc('numpy._core.umath', 'isnan',
    """
    Test element-wise for NaN and return result as a boolean array.

    Parameters
    ----------
    x : array_like
        Input array.
    $PARAMS

    Returns
    -------
    y : ndarray or bool
        True where ``x`` is NaN, false otherwise.
        $OUT_SCALAR_1

    See Also
    --------
    isinf, isneginf, isposinf, isfinite, isnat

    Notes
    -----
    NumPy uses the IEEE Standard for Binary Floating-Point for Arithmetic
    (IEEE 754). This means that Not a Number is not equivalent to infinity.

    Examples
    --------
    >>> import numpy as np
    >>> np.isnan(np.nan)
    True
    >>> np.isnan(np.inf)
    False
    >>> np.isnan([np.log(-1.),1.,np.log(0)])
    array([ True, False, False])

    """)

add_newdoc('numpy._core.umath', 'isnat',
    """
    Test element-wise for NaT (not a time) and return result as a boolean array.

    .. versionadded:: 1.13.0

    Parameters
    ----------
    x : array_like
        Input array with datetime or timedelta data type.
    $PARAMS

    Returns
    -------
    y : ndarray or bool
        True where ``x`` is NaT, false otherwise.
        $OUT_SCALAR_1

    See Also
    --------
    isnan, isinf, isneginf, isposinf, isfinite

    Examples
    --------
    >>> import numpy as np
    >>> np.isnat(np.datetime64("NaT"))
    True
    >>> np.isnat(np.datetime64("2016-01-01"))
    False
    >>> np.isnat(np.array(["NaT", "2016-01-01"], dtype="datetime64[ns]"))
    array([ True, False])

    """)

add_newdoc('numpy._core.umath', 'left_shift',
    """
    Shift the bits of an integer to the left.

    Bits are shifted to the left by appending `x2` 0s at the right of `x1`.
    Since the internal representation of numbers is in binary format, this
    operation is equivalent to multiplying `x1` by ``2**x2``.

    Parameters
    ----------
    x1 : array_like of integer type
        Input values.
    x2 : array_like of integer type
        Number of zeros to append to `x1`. Has to be non-negative.
        $BROADCASTABLE_2
    $PARAMS

    Returns
    -------
    out : array of integer type
        Return `x1` with bits shifted `x2` times to the left.
        $OUT_SCALAR_2

    See Also
    --------
    right_shift : Shift the bits of an integer to the right.
    binary_repr : Return the binary representation of the input number
        as a string.

    Examples
    --------
    >>> import numpy as np
    >>> np.binary_repr(5)
    '101'
    >>> np.left_shift(5, 2)
    20
    >>> np.binary_repr(20)
    '10100'

    >>> np.left_shift(5, [1,2,3])
    array([10, 20, 40])

    Note that the dtype of the second argument may change the dtype of the
    result and can lead to unexpected results in some cases (see
    :ref:`Casting Rules <ufuncs.casting>`):

    >>> a = np.left_shift(np.uint8(255), np.int64(1))  # Expect 254
    >>> print(a, type(a)) # Unexpected result due to upcasting
    510 <class 'numpy.int64'>
    >>> b = np.left_shift(np.uint8(255), np.uint8(1))
    >>> print(b, type(b))
    254 <class 'numpy.uint8'>

    The ``<<`` operator can be used as a shorthand for ``np.left_shift`` on
    ndarrays.

    >>> x1 = 5
    >>> x2 = np.array([1, 2, 3])
    >>> x1 << x2
    array([10, 20, 40])

    """)

add_newdoc('numpy._core.umath', 'less',
    """
    Return the truth value of (x1 < x2) element-wise.

    Parameters
    ----------
    x1, x2 : array_like
        Input arrays.
        $BROADCASTABLE_2
    $PARAMS

    Returns
    -------
    out : ndarray or scalar
        Output array, element-wise comparison of `x1` and `x2`.
        Typically of type bool, unless ``dtype=object`` is passed.
        $OUT_SCALAR_2

    See Also
    --------
    greater, less_equal, greater_equal, equal, not_equal

    Examples
    --------
    >>> import numpy as np
    >>> np.less([1, 2], [2, 2])
    array([ True, False])

    The ``<`` operator can be used as a shorthand for ``np.less`` on ndarrays.

    >>> a = np.array([1, 2])
    >>> b = np.array([2, 2])
    >>> a < b
    array([ True, False])

    """)

add_newdoc('numpy._core.umath', 'less_equal',
    """
    Return the truth value of (x1 <= x2) element-wise.

    Parameters
    ----------
    x1, x2 : array_like
        Input arrays.
        $BROADCASTABLE_2
    $PARAMS

    Returns
    -------
    out : ndarray or scalar
        Output array, element-wise comparison of `x1` and `x2`.
        Typically of type bool, unless ``dtype=object`` is passed.
        $OUT_SCALAR_2

    See Also
    --------
    greater, less, greater_equal, equal, not_equal

    Examples
    --------
    >>> import numpy as np
    >>> np.less_equal([4, 2, 1], [2, 2, 2])
    array([False,  True,  True])

    The ``<=`` operator can be used as a shorthand for ``np.less_equal`` on
    ndarrays.

    >>> a = np.array([4, 2, 1])
    >>> b = np.array([2, 2, 2])
    >>> a <= b
    array([False,  True,  True])

    """)

add_newdoc('numpy._core.umath', 'log',
    """
    Natural logarithm, element-wise.

    The natural logarithm `log` is the inverse of the exponential function,
    so that `log(exp(x)) = x`. The natural logarithm is logarithm in base
    `e`.

    Parameters
    ----------
    x : array_like
        Input value.
    $PARAMS

    Returns
    -------
    y : ndarray
        The natural logarithm of `x`, element-wise.
        $OUT_SCALAR_1

    See Also
    --------
    log10, log2, log1p, emath.log

    Notes
    -----
    Logarithm is a multivalued function: for each `x` there is an infinite
    number of `z` such that `exp(z) = x`. The convention is to return the
    `z` whose imaginary part lies in `(-pi, pi]`.

    For real-valued input data types, `log` always returns real output. For
    each value that cannot be expressed as a real number or infinity, it
    yields ``nan`` and sets the `invalid` floating point error flag.

    For complex-valued input, `log` is a complex analytical function that
    has a branch cut `[-inf, 0]` and is continuous from above on it. `log`
    handles the floating-point negative zero as an infinitesimal negative
    number, conforming to the C99 standard.

    In the cases where the input has a negative real part and a very small
    negative complex part (approaching 0), the result is so close to `-pi`
    that it evaluates to exactly `-pi`.

    References
    ----------
    .. [1] M. Abramowitz and I.A. Stegun, "Handbook of Mathematical Functions",
           10th printing, 1964, pp. 67.
           https://personal.math.ubc.ca/~cbm/aands/page_67.htm
    .. [2] Wikipedia, "Logarithm". https://en.wikipedia.org/wiki/Logarithm

    Examples
    --------
    >>> import numpy as np
    >>> np.log([1, np.e, np.e**2, 0])
    array([  0.,   1.,   2., -inf])

    """)

add_newdoc('numpy._core.umath', 'log10',
    """
    Return the base 10 logarithm of the input array, element-wise.

    Parameters
    ----------
    x : array_like
        Input values.
    $PARAMS

    Returns
    -------
    y : ndarray
        The logarithm to the base 10 of `x`, element-wise. NaNs are
        returned where x is negative.
        $OUT_SCALAR_1

    See Also
    --------
    emath.log10

    Notes
    -----
    Logarithm is a multivalued function: for each `x` there is an infinite
    number of `z` such that `10**z = x`. The convention is to return the
    `z` whose imaginary part lies in `(-pi, pi]`.

    For real-valued input data types, `log10` always returns real output.
    For each value that cannot be expressed as a real number or infinity,
    it yields ``nan`` and sets the `invalid` floating point error flag.

    For complex-valued input, `log10` is a complex analytical function that
    has a branch cut `[-inf, 0]` and is continuous from above on it.
    `log10` handles the floating-point negative zero as an infinitesimal
    negative number, conforming to the C99 standard.

    In the cases where the input has a negative real part and a very small
    negative complex part (approaching 0), the result is so close to `-pi`
    that it evaluates to exactly `-pi`.

    References
    ----------
    .. [1] M. Abramowitz and I.A. Stegun, "Handbook of Mathematical Functions",
           10th printing, 1964, pp. 67.
           https://personal.math.ubc.ca/~cbm/aands/page_67.htm
    .. [2] Wikipedia, "Logarithm". https://en.wikipedia.org/wiki/Logarithm

    Examples
    --------
    >>> import numpy as np
    >>> np.log10([1e-15, -3.])
    array([-15.,  nan])

    """)

add_newdoc('numpy._core.umath', 'log2',
    """
    Base-2 logarithm of `x`.

    Parameters
    ----------
    x : array_like
        Input values.
    $PARAMS

    Returns
    -------
    y : ndarray
        Base-2 logarithm of `x`.
        $OUT_SCALAR_1

    See Also
    --------
    log, log10, log1p, emath.log2

    Notes
    -----
    .. versionadded:: 1.3.0

    Logarithm is a multivalued function: for each `x` there is an infinite
    number of `z` such that `2**z = x`. The convention is to return the `z`
    whose imaginary part lies in `(-pi, pi]`.

    For real-valued input data types, `log2` always returns real output.
    For each value that cannot be expressed as a real number or infinity,
    it yields ``nan`` and sets the `invalid` floating point error flag.

    For complex-valued input, `log2` is a complex analytical function that
    has a branch cut `[-inf, 0]` and is continuous from above on it. `log2`
    handles the floating-point negative zero as an infinitesimal negative
    number, conforming to the C99 standard.

    In the cases where the input has a negative real part and a very small
    negative complex part (approaching 0), the result is so close to `-pi`
    that it evaluates to exactly `-pi`.

    Examples
    --------
    >>> import numpy as np
    >>> x = np.array([0, 1, 2, 2**4])
    >>> np.log2(x)
    array([-inf,   0.,   1.,   4.])

    >>> xi = np.array([0+1.j, 1, 2+0.j, 4.j])
    >>> np.log2(xi)
    array([ 0.+2.26618007j,  0.+0.j        ,  1.+0.j        ,  2.+2.26618007j])

    """)

add_newdoc('numpy._core.umath', 'logaddexp',
    """
    Logarithm of the sum of exponentiations of the inputs.

    Calculates ``log(exp(x1) + exp(x2))``. This function is useful in
    statistics where the calculated probabilities of events may be so small
    as to exceed the range of normal floating point numbers.  In such cases
    the logarithm of the calculated probability is stored. This function
    allows adding probabilities stored in such a fashion.

    Parameters
    ----------
    x1, x2 : array_like
        Input values.
        $BROADCASTABLE_2
    $PARAMS

    Returns
    -------
    result : ndarray
        Logarithm of ``exp(x1) + exp(x2)``.
        $OUT_SCALAR_2

    See Also
    --------
    logaddexp2: Logarithm of the sum of exponentiations of inputs in base 2.

    Notes
    -----
    .. versionadded:: 1.3.0

    Examples
    --------
    >>> import numpy as np
    >>> prob1 = np.log(1e-50)
    >>> prob2 = np.log(2.5e-50)
    >>> prob12 = np.logaddexp(prob1, prob2)
    >>> prob12
    -113.87649168120691
    >>> np.exp(prob12)
    3.5000000000000057e-50

    """)

add_newdoc('numpy._core.umath', 'logaddexp2',
    """
    Logarithm of the sum of exponentiations of the inputs in base-2.

    Calculates ``log2(2**x1 + 2**x2)``. This function is useful in machine
    learning when the calculated probabilities of events may be so small as
    to exceed the range of normal floating point numbers.  In such cases
    the base-2 logarithm of the calculated probability can be used instead.
    This function allows adding probabilities stored in such a fashion.

    Parameters
    ----------
    x1, x2 : array_like
        Input values.
        $BROADCASTABLE_2
    $PARAMS

    Returns
    -------
    result : ndarray
        Base-2 logarithm of ``2**x1 + 2**x2``.
        $OUT_SCALAR_2

    See Also
    --------
    logaddexp: Logarithm of the sum of exponentiations of the inputs.

    Notes
    -----
    .. versionadded:: 1.3.0

    Examples
    --------
    >>> import numpy as np
    >>> prob1 = np.log2(1e-50)
    >>> prob2 = np.log2(2.5e-50)
    >>> prob12 = np.logaddexp2(prob1, prob2)
    >>> prob1, prob2, prob12
    (-166.09640474436813, -164.77447664948076, -164.28904982231052)
    >>> 2**prob12
    3.4999999999999914e-50

    """)

add_newdoc('numpy._core.umath', 'log1p',
    """
    Return the natural logarithm of one plus the input array, element-wise.

    Calculates ``log(1 + x)``.

    Parameters
    ----------
    x : array_like
        Input values.
    $PARAMS

    Returns
    -------
    y : ndarray
        Natural logarithm of `1 + x`, element-wise.
        $OUT_SCALAR_1

    See Also
    --------
    expm1 : ``exp(x) - 1``, the inverse of `log1p`.

    Notes
    -----
    For real-valued input, `log1p` is accurate also for `x` so small
    that `1 + x == 1` in floating-point accuracy.

    Logarithm is a multivalued function: for each `x` there is an infinite
    number of `z` such that `exp(z) = 1 + x`. The convention is to return
    the `z` whose imaginary part lies in `[-pi, pi]`.

    For real-valued input data types, `log1p` always returns real output.
    For each value that cannot be expressed as a real number or infinity,
    it yields ``nan`` and sets the `invalid` floating point error flag.

    For complex-valued input, `log1p` is a complex analytical function that
    has a branch cut `[-inf, -1]` and is continuous from above on it.
    `log1p` handles the floating-point negative zero as an infinitesimal
    negative number, conforming to the C99 standard.

    References
    ----------
    .. [1] M. Abramowitz and I.A. Stegun, "Handbook of Mathematical Functions",
           10th printing, 1964, pp. 67.
           https://personal.math.ubc.ca/~cbm/aands/page_67.htm
    .. [2] Wikipedia, "Logarithm". https://en.wikipedia.org/wiki/Logarithm

    Examples
    --------
    >>> import numpy as np
    >>> np.log1p(1e-99)
    1e-99
    >>> np.log(1 + 1e-99)
    0.0

    """)

add_newdoc('numpy._core.umath', 'logical_and',
    """
    Compute the truth value of x1 AND x2 element-wise.

    Parameters
    ----------
    x1, x2 : array_like
        Input arrays.
        $BROADCASTABLE_2
    $PARAMS

    Returns
    -------
    y : ndarray or bool
        Boolean result of the logical AND operation applied to the elements
        of `x1` and `x2`; the shape is determined by broadcasting.
        $OUT_SCALAR_2

    See Also
    --------
    logical_or, logical_not, logical_xor
    bitwise_and

    Examples
    --------
    >>> import numpy as np
    >>> np.logical_and(True, False)
    False
    >>> np.logical_and([True, False], [False, False])
    array([False, False])

    >>> x = np.arange(5)
    >>> np.logical_and(x>1, x<4)
    array([False, False,  True,  True, False])


    The ``&`` operator can be used as a shorthand for ``np.logical_and`` on
    boolean ndarrays.

    >>> a = np.array([True, False])
    >>> b = np.array([False, False])
    >>> a & b
    array([False, False])

    """)

add_newdoc('numpy._core.umath', 'logical_not',
    """
    Compute the truth value of NOT x element-wise.

    Parameters
    ----------
    x : array_like
        Logical NOT is applied to the elements of `x`.
    $PARAMS

    Returns
    -------
    y : bool or ndarray of bool
        Boolean result with the same shape as `x` of the NOT operation
        on elements of `x`.
        $OUT_SCALAR_1

    See Also
    --------
    logical_and, logical_or, logical_xor

    Examples
    --------
    >>> import numpy as np
    >>> np.logical_not(3)
    False
    >>> np.logical_not([True, False, 0, 1])
    array([False,  True,  True, False])

    >>> x = np.arange(5)
    >>> np.logical_not(x<3)
    array([False, False, False,  True,  True])

    """)

add_newdoc('numpy._core.umath', 'logical_or',
    """
    Compute the truth value of x1 OR x2 element-wise.

    Parameters
    ----------
    x1, x2 : array_like
        Logical OR is applied to the elements of `x1` and `x2`.
        $BROADCASTABLE_2
    $PARAMS

    Returns
    -------
    y : ndarray or bool
        Boolean result of the logical OR operation applied to the elements
        of `x1` and `x2`; the shape is determined by broadcasting.
        $OUT_SCALAR_2

    See Also
    --------
    logical_and, logical_not, logical_xor
    bitwise_or

    Examples
    --------
    >>> import numpy as np
    >>> np.logical_or(True, False)
    True
    >>> np.logical_or([True, False], [False, False])
    array([ True, False])

    >>> x = np.arange(5)
    >>> np.logical_or(x < 1, x > 3)
    array([ True, False, False, False,  True])

    The ``|`` operator can be used as a shorthand for ``np.logical_or`` on
    boolean ndarrays.

    >>> a = np.array([True, False])
    >>> b = np.array([False, False])
    >>> a | b
    array([ True, False])

    """)

add_newdoc('numpy._core.umath', 'logical_xor',
    """
    Compute the truth value of x1 XOR x2, element-wise.

    Parameters
    ----------
    x1, x2 : array_like
        Logical XOR is applied to the elements of `x1` and `x2`.
        $BROADCASTABLE_2
    $PARAMS

    Returns
    -------
    y : bool or ndarray of bool
        Boolean result of the logical XOR operation applied to the elements
        of `x1` and `x2`; the shape is determined by broadcasting.
        $OUT_SCALAR_2

    See Also
    --------
    logical_and, logical_or, logical_not, bitwise_xor

    Examples
    --------
    >>> import numpy as np
    >>> np.logical_xor(True, False)
    True
    >>> np.logical_xor([True, True, False, False], [True, False, True, False])
    array([False,  True,  True, False])

    >>> x = np.arange(5)
    >>> np.logical_xor(x < 1, x > 3)
    array([ True, False, False, False,  True])

    Simple example showing support of broadcasting

    >>> np.logical_xor(0, np.eye(2))
    array([[ True, False],
           [False,  True]])

    """)

add_newdoc('numpy._core.umath', 'maximum',
    """
    Element-wise maximum of array elements.

    Compare two arrays and return a new array containing the element-wise
    maxima. If one of the elements being compared is a NaN, then that
    element is returned. If both elements are NaNs then the first is
    returned. The latter distinction is important for complex NaNs, which
    are defined as at least one of the real or imaginary parts being a NaN.
    The net effect is that NaNs are propagated.

    Parameters
    ----------
    x1, x2 : array_like
        The arrays holding the elements to be compared.
        $BROADCASTABLE_2
    $PARAMS

    Returns
    -------
    y : ndarray or scalar
        The maximum of `x1` and `x2`, element-wise.
        $OUT_SCALAR_2

    See Also
    --------
    minimum :
        Element-wise minimum of two arrays, propagates NaNs.
    fmax :
        Element-wise maximum of two arrays, ignores NaNs.
    amax :
        The maximum value of an array along a given axis, propagates NaNs.
    nanmax :
        The maximum value of an array along a given axis, ignores NaNs.

    fmin, amin, nanmin

    Notes
    -----
    The maximum is equivalent to ``np.where(x1 >= x2, x1, x2)`` when
    neither x1 nor x2 are nans, but it is faster and does proper
    broadcasting.

    Examples
    --------
    >>> import numpy as np
    >>> np.maximum([2, 3, 4], [1, 5, 2])
    array([2, 5, 4])

    >>> np.maximum(np.eye(2), [0.5, 2]) # broadcasting
    array([[ 1. ,  2. ],
           [ 0.5,  2. ]])

    >>> np.maximum([np.nan, 0, np.nan], [0, np.nan, np.nan])
    array([nan, nan, nan])
    >>> np.maximum(np.inf, 1)
    inf

    """)

add_newdoc('numpy._core.umath', 'minimum',
    """
    Element-wise minimum of array elements.

    Compare two arrays and return a new array containing the element-wise
    minima. If one of the elements being compared is a NaN, then that
    element is returned. If both elements are NaNs then the first is
    returned. The latter distinction is important for complex NaNs, which
    are defined as at least one of the real or imaginary parts being a NaN.
    The net effect is that NaNs are propagated.

    Parameters
    ----------
    x1, x2 : array_like
        The arrays holding the elements to be compared.
        $BROADCASTABLE_2
    $PARAMS

    Returns
    -------
    y : ndarray or scalar
        The minimum of `x1` and `x2`, element-wise.
        $OUT_SCALAR_2

    See Also
    --------
    maximum :
        Element-wise maximum of two arrays, propagates NaNs.
    fmin :
        Element-wise minimum of two arrays, ignores NaNs.
    amin :
        The minimum value of an array along a given axis, propagates NaNs.
    nanmin :
        The minimum value of an array along a given axis, ignores NaNs.

    fmax, amax, nanmax

    Notes
    -----
    The minimum is equivalent to ``np.where(x1 <= x2, x1, x2)`` when
    neither x1 nor x2 are NaNs, but it is faster and does proper
    broadcasting.

    Examples
    --------
    >>> import numpy as np
    >>> np.minimum([2, 3, 4], [1, 5, 2])
    array([1, 3, 2])

    >>> np.minimum(np.eye(2), [0.5, 2]) # broadcasting
    array([[ 0.5,  0. ],
           [ 0. ,  1. ]])

    >>> np.minimum([np.nan, 0, np.nan],[0, np.nan, np.nan])
    array([nan, nan, nan])
    >>> np.minimum(-np.inf, 1)
    -inf

    """)

add_newdoc('numpy._core.umath', 'fmax',
    """
    Element-wise maximum of array elements.

    Compare two arrays and return a new array containing the element-wise
    maxima. If one of the elements being compared is a NaN, then the
    non-nan element is returned. If both elements are NaNs then the first
    is returned.  The latter distinction is important for complex NaNs,
    which are defined as at least one of the real or imaginary parts being
    a NaN. The net effect is that NaNs are ignored when possible.

    Parameters
    ----------
    x1, x2 : array_like
        The arrays holding the elements to be compared.
        $BROADCASTABLE_2
    $PARAMS

    Returns
    -------
    y : ndarray or scalar
        The maximum of `x1` and `x2`, element-wise.
        $OUT_SCALAR_2

    See Also
    --------
    fmin :
        Element-wise minimum of two arrays, ignores NaNs.
    maximum :
        Element-wise maximum of two arrays, propagates NaNs.
    amax :
        The maximum value of an array along a given axis, propagates NaNs.
    nanmax :
        The maximum value of an array along a given axis, ignores NaNs.

    minimum, amin, nanmin

    Notes
    -----
    .. versionadded:: 1.3.0

    The fmax is equivalent to ``np.where(x1 >= x2, x1, x2)`` when neither
    x1 nor x2 are NaNs, but it is faster and does proper broadcasting.

    Examples
    --------
    >>> import numpy as np
    >>> np.fmax([2, 3, 4], [1, 5, 2])
    array([ 2,  5,  4])

    >>> np.fmax(np.eye(2), [0.5, 2])
    array([[ 1. ,  2. ],
           [ 0.5,  2. ]])

    >>> np.fmax([np.nan, 0, np.nan],[0, np.nan, np.nan])
    array([ 0.,  0., nan])

    """)

add_newdoc('numpy._core.umath', 'fmin',
    """
    Element-wise minimum of array elements.

    Compare two arrays and return a new array containing the element-wise
    minima. If one of the elements being compared is a NaN, then the
    non-nan element is returned. If both elements are NaNs then the first
    is returned.  The latter distinction is important for complex NaNs,
    which are defined as at least one of the real or imaginary parts being
    a NaN. The net effect is that NaNs are ignored when possible.

    Parameters
    ----------
    x1, x2 : array_like
        The arrays holding the elements to be compared.
        $BROADCASTABLE_2
    $PARAMS

    Returns
    -------
    y : ndarray or scalar
        The minimum of `x1` and `x2`, element-wise.
        $OUT_SCALAR_2

    See Also
    --------
    fmax :
        Element-wise maximum of two arrays, ignores NaNs.
    minimum :
        Element-wise minimum of two arrays, propagates NaNs.
    amin :
        The minimum value of an array along a given axis, propagates NaNs.
    nanmin :
        The minimum value of an array along a given axis, ignores NaNs.

    maximum, amax, nanmax

    Notes
    -----
    .. versionadded:: 1.3.0

    The fmin is equivalent to ``np.where(x1 <= x2, x1, x2)`` when neither
    x1 nor x2 are NaNs, but it is faster and does proper broadcasting.

    Examples
    --------
    >>> import numpy as np
    >>> np.fmin([2, 3, 4], [1, 5, 2])
    array([1, 3, 2])

    >>> np.fmin(np.eye(2), [0.5, 2])
    array([[ 0.5,  0. ],
           [ 0. ,  1. ]])

    >>> np.fmin([np.nan, 0, np.nan],[0, np.nan, np.nan])
    array([ 0.,  0., nan])

    """)

add_newdoc('numpy._core.umath', 'clip',
    """
    Clip (limit) the values in an array.

    Given an interval, values outside the interval are clipped to
    the interval edges.  For example, if an interval of ``[0, 1]``
    is specified, values smaller than 0 become 0, and values larger
    than 1 become 1.

    Equivalent to but faster than ``np.minimum(np.maximum(a, a_min), a_max)``.

    Parameters
    ----------
    a : array_like
        Array containing elements to clip.
    a_min : array_like
        Minimum value.
    a_max : array_like
        Maximum value.
    out : ndarray, optional
        The results will be placed in this array. It may be the input
        array for in-place clipping.  `out` must be of the right shape
        to hold the output.  Its type is preserved.
    $PARAMS

    See Also
    --------
    numpy.clip :
        Wrapper that makes the ``a_min`` and ``a_max`` arguments optional,
        dispatching to one of `~numpy._core.umath.clip`,
        `~numpy._core.umath.minimum`, and `~numpy._core.umath.maximum`.

    Returns
    -------
    clipped_array : ndarray
        An array with the elements of `a`, but where values
        < `a_min` are replaced with `a_min`, and those > `a_max`
        with `a_max`.
    """)

add_newdoc('numpy._core.umath', 'matmul',
    """
    Matrix product of two arrays.

    Parameters
    ----------
    x1, x2 : array_like
        Input arrays, scalars not allowed.
    out : ndarray, optional
        A location into which the result is stored. If provided, it must have
        a shape that matches the signature `(n,k),(k,m)->(n,m)`. If not
        provided or None, a freshly-allocated array is returned.
    **kwargs
        For other keyword-only arguments, see the
        :ref:`ufunc docs <ufuncs.kwargs>`.

        .. versionadded:: 1.16
           Now handles ufunc kwargs

    Returns
    -------
    y : ndarray
        The matrix product of the inputs.
        This is a scalar only when both x1, x2 are 1-d vectors.

    Raises
    ------
    ValueError
        If the last dimension of `x1` is not the same size as
        the second-to-last dimension of `x2`.

        If a scalar value is passed in.

    See Also
    --------
    vdot : Complex-conjugating dot product.
    tensordot : Sum products over arbitrary axes.
    einsum : Einstein summation convention.
    dot : alternative matrix product with different broadcasting rules.

    Notes
    -----

    The behavior depends on the arguments in the following way.

    - If both arguments are 2-D they are multiplied like conventional
      matrices.
    - If either argument is N-D, N > 2, it is treated as a stack of
      matrices residing in the last two indexes and broadcast accordingly.
    - If the first argument is 1-D, it is promoted to a matrix by
      prepending a 1 to its dimensions. After matrix multiplication
      the prepended 1 is removed.
    - If the second argument is 1-D, it is promoted to a matrix by
      appending a 1 to its dimensions. After matrix multiplication
      the appended 1 is removed.

    ``matmul`` differs from ``dot`` in two important ways:

    - Multiplication by scalars is not allowed, use ``*`` instead.
    - Stacks of matrices are broadcast together as if the matrices
      were elements, respecting the signature ``(n,k),(k,m)->(n,m)``:

      >>> a = np.ones([9, 5, 7, 4])
      >>> c = np.ones([9, 5, 4, 3])
      >>> np.dot(a, c).shape
      (9, 5, 7, 9, 5, 3)
      >>> np.matmul(a, c).shape
      (9, 5, 7, 3)
      >>> # n is 7, k is 4, m is 3

    The matmul function implements the semantics of the ``@`` operator
    introduced in Python 3.5 following :pep:`465`.

    It uses an optimized BLAS library when possible (see `numpy.linalg`).

    Examples
    --------
    For 2-D arrays it is the matrix product:

    >>> import numpy as np

    >>> a = np.array([[1, 0],
    ...               [0, 1]])
    >>> b = np.array([[4, 1],
    ...               [2, 2]])
    >>> np.matmul(a, b)
    array([[4, 1],
           [2, 2]])

    For 2-D mixed with 1-D, the result is the usual.

    >>> a = np.array([[1, 0],
    ...               [0, 1]])
    >>> b = np.array([1, 2])
    >>> np.matmul(a, b)
    array([1, 2])
    >>> np.matmul(b, a)
    array([1, 2])


    Broadcasting is conventional for stacks of arrays

    >>> a = np.arange(2 * 2 * 4).reshape((2, 2, 4))
    >>> b = np.arange(2 * 2 * 4).reshape((2, 4, 2))
    >>> np.matmul(a,b).shape
    (2, 2, 2)
    >>> np.matmul(a, b)[0, 1, 1]
    98
    >>> sum(a[0, 1, :] * b[0 , :, 1])
    98

    Vector, vector returns the scalar inner product, but neither argument
    is complex-conjugated:

    >>> np.matmul([2j, 3j], [2j, 3j])
    (-13+0j)

    Scalar multiplication raises an error.

    >>> np.matmul([1,2], 3)
    Traceback (most recent call last):
    ...
    ValueError: matmul: Input operand 1 does not have enough dimensions ...

    The ``@`` operator can be used as a shorthand for ``np.matmul`` on
    ndarrays.

    >>> x1 = np.array([2j, 3j])
    >>> x2 = np.array([2j, 3j])
    >>> x1 @ x2
    (-13+0j)

    .. versionadded:: 1.10.0
    """)

add_newdoc('numpy._core.umath', 'vecdot',
    """
    Vector dot product of two arrays.

    Let :math:`\\mathbf{a}` be a vector in `x1` and :math:`\\mathbf{b}` be
    a corresponding vector in `x2`. The dot product is defined as:

    .. math::
       \\mathbf{a} \\cdot \\mathbf{b} = \\sum_{i=0}^{n-1} \\overline{a_i}b_i

    where the sum is over the last dimension (unless `axis` is specified) and
    where :math:`\\overline{a_i}` denotes the complex conjugate if :math:`a_i`
    is complex and the identity otherwise.

    Parameters
    ----------
    x1, x2 : array_like
        Input arrays, scalars not allowed.
    out : ndarray, optional
        A location into which the result is stored. If provided, it must have
        a shape that the broadcasted shape of `x1` and `x2` with the last axis
        removed. If not provided or None, a freshly-allocated array is used.
    **kwargs
        For other keyword-only arguments, see the
        :ref:`ufunc docs <ufuncs.kwargs>`.

    Returns
    -------
    y : ndarray
        The vector dot product of the inputs.
        This is a scalar only when both x1, x2 are 1-d vectors.

    Raises
    ------
    ValueError
        If the last dimension of `x1` is not the same size as
        the last dimension of `x2`.

        If a scalar value is passed in.

    See Also
    --------
    vdot : same but flattens arguments first
    einsum : Einstein summation convention.

    Examples
    --------
    >>> import numpy as np

    Get the projected size along a given normal for an array of vectors.

    >>> v = np.array([[0., 5., 0.], [0., 0., 10.], [0., 6., 8.]])
    >>> n = np.array([0., 0.6, 0.8])
    >>> np.vecdot(v, n)
    array([ 3.,  8., 10.])

    .. versionadded:: 2.0.0
    """)

add_newdoc('numpy._core.umath', 'modf',
    """
    Return the fractional and integral parts of an array, element-wise.

    The fractional and integral parts are negative if the given number is
    negative.

    Parameters
    ----------
    x : array_like
        Input array.
    $PARAMS

    Returns
    -------
    y1 : ndarray
        Fractional part of `x`.
        $OUT_SCALAR_1
    y2 : ndarray
        Integral part of `x`.
        $OUT_SCALAR_1

    Notes
    -----
    For integer input the return values are floats.

    See Also
    --------
    divmod : ``divmod(x, 1)`` is equivalent to ``modf`` with the return values
             switched, except it always has a positive remainder.

    Examples
    --------
    >>> import numpy as np
    >>> np.modf([0, 3.5])
    (array([ 0. ,  0.5]), array([ 0.,  3.]))
    >>> np.modf(-0.5)
    (-0.5, -0)

    """)

add_newdoc('numpy._core.umath', 'multiply',
    """
    Multiply arguments element-wise.

    Parameters
    ----------
    x1, x2 : array_like
        Input arrays to be multiplied.
        $BROADCASTABLE_2
    $PARAMS

    Returns
    -------
    y : ndarray
        The product of `x1` and `x2`, element-wise.
        $OUT_SCALAR_2

    Notes
    -----
    Equivalent to `x1` * `x2` in terms of array broadcasting.

    Examples
    --------
    >>> import numpy as np
    >>> np.multiply(2.0, 4.0)
    8.0

    >>> x1 = np.arange(9.0).reshape((3, 3))
    >>> x2 = np.arange(3.0)
    >>> np.multiply(x1, x2)
    array([[  0.,   1.,   4.],
           [  0.,   4.,  10.],
           [  0.,   7.,  16.]])

    The ``*`` operator can be used as a shorthand for ``np.multiply`` on
    ndarrays.

    >>> x1 = np.arange(9.0).reshape((3, 3))
    >>> x2 = np.arange(3.0)
    >>> x1 * x2
    array([[  0.,   1.,   4.],
           [  0.,   4.,  10.],
           [  0.,   7.,  16.]])

    """)

add_newdoc('numpy._core.umath', 'negative',
    """
    Numerical negative, element-wise.

    Parameters
    ----------
    x : array_like or scalar
        Input array.
    $PARAMS

    Returns
    -------
    y : ndarray or scalar
        Returned array or scalar: `y = -x`.
        $OUT_SCALAR_1

    Examples
    --------
    >>> import numpy as np
    >>> np.negative([1.,-1.])
    array([-1.,  1.])

    The unary ``-`` operator can be used as a shorthand for ``np.negative`` on
    ndarrays.

    >>> x1 = np.array(([1., -1.]))
    >>> -x1
    array([-1.,  1.])

    """)

add_newdoc('numpy._core.umath', 'positive',
    """
    Numerical positive, element-wise.

    .. versionadded:: 1.13.0

    Parameters
    ----------
    x : array_like or scalar
        Input array.

    Returns
    -------
    y : ndarray or scalar
        Returned array or scalar: `y = +x`.
        $OUT_SCALAR_1

    Notes
    -----
    Equivalent to `x.copy()`, but only defined for types that support
    arithmetic.

    Examples
    --------
    >>> import numpy as np

    >>> x1 = np.array(([1., -1.]))
    >>> np.positive(x1)
    array([ 1., -1.])

    The unary ``+`` operator can be used as a shorthand for ``np.positive`` on
    ndarrays.

    >>> x1 = np.array(([1., -1.]))
    >>> +x1
    array([ 1., -1.])

    """)

add_newdoc('numpy._core.umath', 'not_equal',
    """
    Return (x1 != x2) element-wise.

    Parameters
    ----------
    x1, x2 : array_like
        Input arrays.
        $BROADCASTABLE_2
    $PARAMS

    Returns
    -------
    out : ndarray or scalar
        Output array, element-wise comparison of `x1` and `x2`.
        Typically of type bool, unless ``dtype=object`` is passed.
        $OUT_SCALAR_2

    See Also
    --------
    equal, greater, greater_equal, less, less_equal

    Examples
    --------
    >>> import numpy as np
    >>> np.not_equal([1.,2.], [1., 3.])
    array([False,  True])
    >>> np.not_equal([1, 2], [[1, 3],[1, 4]])
    array([[False,  True],
           [False,  True]])

    The ``!=`` operator can be used as a shorthand for ``np.not_equal`` on
    ndarrays.

    >>> a = np.array([1., 2.])
    >>> b = np.array([1., 3.])
    >>> a != b
    array([False,  True])


    """)

add_newdoc('numpy._core.umath', '_ones_like',
    """
    This function used to be the numpy.ones_like, but now a specific
    function for that has been written for consistency with the other
    *_like functions. It is only used internally in a limited fashion now.

    See Also
    --------
    ones_like

    """)

add_newdoc('numpy._core.umath', 'power',
    """
    First array elements raised to powers from second array, element-wise.

    Raise each base in `x1` to the positionally-corresponding power in
    `x2`.  `x1` and `x2` must be broadcastable to the same shape.

    An integer type raised to a negative integer power will raise a
    ``ValueError``.

    Negative values raised to a non-integral value will return ``nan``.
    To get complex results, cast the input to complex, or specify the
    ``dtype`` to be ``complex`` (see the example below).

    Parameters
    ----------
    x1 : array_like
        The bases.
    x2 : array_like
        The exponents.
        $BROADCASTABLE_2
    $PARAMS

    Returns
    -------
    y : ndarray
        The bases in `x1` raised to the exponents in `x2`.
        $OUT_SCALAR_2

    See Also
    --------
    float_power : power function that promotes integers to float

    Examples
    --------
    >>> import numpy as np

    Cube each element in an array.

    >>> x1 = np.arange(6)
    >>> x1
    [0, 1, 2, 3, 4, 5]
    >>> np.power(x1, 3)
    array([  0,   1,   8,  27,  64, 125])

    Raise the bases to different exponents.

    >>> x2 = [1.0, 2.0, 3.0, 3.0, 2.0, 1.0]
    >>> np.power(x1, x2)
    array([  0.,   1.,   8.,  27.,  16.,   5.])

    The effect of broadcasting.

    >>> x2 = np.array([[1, 2, 3, 3, 2, 1], [1, 2, 3, 3, 2, 1]])
    >>> x2
    array([[1, 2, 3, 3, 2, 1],
           [1, 2, 3, 3, 2, 1]])
    >>> np.power(x1, x2)
    array([[ 0,  1,  8, 27, 16,  5],
           [ 0,  1,  8, 27, 16,  5]])

    The ``**`` operator can be used as a shorthand for ``np.power`` on
    ndarrays.

    >>> x2 = np.array([1, 2, 3, 3, 2, 1])
    >>> x1 = np.arange(6)
    >>> x1 ** x2
    array([ 0,  1,  8, 27, 16,  5])

    Negative values raised to a non-integral value will result in ``nan``
    (and a warning will be generated).

    >>> x3 = np.array([-1.0, -4.0])
    >>> with np.errstate(invalid='ignore'):
    ...     p = np.power(x3, 1.5)
    ...
    >>> p
    array([nan, nan])

    To get complex results, give the argument ``dtype=complex``.

    >>> np.power(x3, 1.5, dtype=complex)
    array([-1.83697020e-16-1.j, -1.46957616e-15-8.j])

    """)

add_newdoc('numpy._core.umath', 'float_power',
    """
    First array elements raised to powers from second array, element-wise.

    Raise each base in `x1` to the positionally-corresponding power in `x2`.
    `x1` and `x2` must be broadcastable to the same shape. This differs from
    the power function in that integers, float16, and float32  are promoted to
    floats with a minimum precision of float64 so that the result is always
    inexact.  The intent is that the function will return a usable result for
    negative powers and seldom overflow for positive powers.

    Negative values raised to a non-integral value will return ``nan``.
    To get complex results, cast the input to complex, or specify the
    ``dtype`` to be ``complex`` (see the example below).

    .. versionadded:: 1.12.0

    Parameters
    ----------
    x1 : array_like
        The bases.
    x2 : array_like
        The exponents.
        $BROADCASTABLE_2
    $PARAMS

    Returns
    -------
    y : ndarray
        The bases in `x1` raised to the exponents in `x2`.
        $OUT_SCALAR_2

    See Also
    --------
    power : power function that preserves type

    Examples
    --------
    >>> import numpy as np

    Cube each element in a list.

    >>> x1 = range(6)
    >>> x1
    [0, 1, 2, 3, 4, 5]
    >>> np.float_power(x1, 3)
    array([   0.,    1.,    8.,   27.,   64.,  125.])

    Raise the bases to different exponents.

    >>> x2 = [1.0, 2.0, 3.0, 3.0, 2.0, 1.0]
    >>> np.float_power(x1, x2)
    array([  0.,   1.,   8.,  27.,  16.,   5.])

    The effect of broadcasting.

    >>> x2 = np.array([[1, 2, 3, 3, 2, 1], [1, 2, 3, 3, 2, 1]])
    >>> x2
    array([[1, 2, 3, 3, 2, 1],
           [1, 2, 3, 3, 2, 1]])
    >>> np.float_power(x1, x2)
    array([[  0.,   1.,   8.,  27.,  16.,   5.],
           [  0.,   1.,   8.,  27.,  16.,   5.]])

    Negative values raised to a non-integral value will result in ``nan``
    (and a warning will be generated).

    >>> x3 = np.array([-1, -4])
    >>> with np.errstate(invalid='ignore'):
    ...     p = np.float_power(x3, 1.5)
    ...
    >>> p
    array([nan, nan])

    To get complex results, give the argument ``dtype=complex``.

    >>> np.float_power(x3, 1.5, dtype=complex)
    array([-1.83697020e-16-1.j, -1.46957616e-15-8.j])

    """)

add_newdoc('numpy._core.umath', 'radians',
    """
    Convert angles from degrees to radians.

    Parameters
    ----------
    x : array_like
        Input array in degrees.
    $PARAMS

    Returns
    -------
    y : ndarray
        The corresponding radian values.
        $OUT_SCALAR_1

    See Also
    --------
    deg2rad : equivalent function

    Examples
    --------
    >>> import numpy as np

    Convert a degree array to radians

    >>> deg = np.arange(12.) * 30.
    >>> np.radians(deg)
    array([ 0.        ,  0.52359878,  1.04719755,  1.57079633,  2.0943951 ,
            2.61799388,  3.14159265,  3.66519143,  4.1887902 ,  4.71238898,
            5.23598776,  5.75958653])

    >>> out = np.zeros((deg.shape))
    >>> ret = np.radians(deg, out)
    >>> ret is out
    True

    """)

add_newdoc('numpy._core.umath', 'deg2rad',
    """
    Convert angles from degrees to radians.

    Parameters
    ----------
    x : array_like
        Angles in degrees.
    $PARAMS

    Returns
    -------
    y : ndarray
        The corresponding angle in radians.
        $OUT_SCALAR_1

    See Also
    --------
    rad2deg : Convert angles from radians to degrees.
    unwrap : Remove large jumps in angle by wrapping.

    Notes
    -----
    .. versionadded:: 1.3.0

    ``deg2rad(x)`` is ``x * pi / 180``.

    Examples
    --------
    >>> import numpy as np
    >>> np.deg2rad(180)
    3.1415926535897931

    """)

add_newdoc('numpy._core.umath', 'reciprocal',
    """
    Return the reciprocal of the argument, element-wise.

    Calculates ``1/x``.

    Parameters
    ----------
    x : array_like
        Input array.
    $PARAMS

    Returns
    -------
    y : ndarray
        Return array.
        $OUT_SCALAR_1

    Notes
    -----
    .. note::
        This function is not designed to work with integers.

    For integer arguments with absolute value larger than 1 the result is
    always zero because of the way Python handles integer division.  For
    integer zero the result is an overflow.

    Examples
    --------
    >>> import numpy as np
    >>> np.reciprocal(2.)
    0.5
    >>> np.reciprocal([1, 2., 3.33])
    array([ 1.       ,  0.5      ,  0.3003003])

    """)

add_newdoc('numpy._core.umath', 'remainder',
    """
    Returns the element-wise remainder of division.

    Computes the remainder complementary to the `floor_divide` function.  It is
    equivalent to the Python modulus operator ``x1 % x2`` and has the same sign
    as the divisor `x2`. The MATLAB function equivalent to ``np.remainder``
    is ``mod``.

    .. warning::

        This should not be confused with:

        * Python 3.7's `math.remainder` and C's ``remainder``, which
          computes the IEEE remainder, which are the complement to
          ``round(x1 / x2)``.
        * The MATLAB ``rem`` function and or the C ``%`` operator which is the
          complement to ``int(x1 / x2)``.

    Parameters
    ----------
    x1 : array_like
        Dividend array.
    x2 : array_like
        Divisor array.
        $BROADCASTABLE_2
    $PARAMS

    Returns
    -------
    y : ndarray
        The element-wise remainder of the quotient ``floor_divide(x1, x2)``.
        $OUT_SCALAR_2

    See Also
    --------
    floor_divide : Equivalent of Python ``//`` operator.
    divmod : Simultaneous floor division and remainder.
    fmod : Equivalent of the MATLAB ``rem`` function.
    divide, floor

    Notes
    -----
    Returns 0 when `x2` is 0 and both `x1` and `x2` are (arrays of)
    integers.
    ``mod`` is an alias of ``remainder``.

    Examples
    --------
    >>> import numpy as np
    >>> np.remainder([4, 7], [2, 3])
    array([0, 1])
    >>> np.remainder(np.arange(7), 5)
    array([0, 1, 2, 3, 4, 0, 1])

    The ``%`` operator can be used as a shorthand for ``np.remainder`` on
    ndarrays.

    >>> x1 = np.arange(7)
    >>> x1 % 5
    array([0, 1, 2, 3, 4, 0, 1])

    """)

add_newdoc('numpy._core.umath', 'divmod',
    """
    Return element-wise quotient and remainder simultaneously.

    .. versionadded:: 1.13.0

    ``np.divmod(x, y)`` is equivalent to ``(x // y, x % y)``, but faster
    because it avoids redundant work. It is used to implement the Python
    built-in function ``divmod`` on NumPy arrays.

    Parameters
    ----------
    x1 : array_like
        Dividend array.
    x2 : array_like
        Divisor array.
        $BROADCASTABLE_2
    $PARAMS

    Returns
    -------
    out1 : ndarray
        Element-wise quotient resulting from floor division.
        $OUT_SCALAR_2
    out2 : ndarray
        Element-wise remainder from floor division.
        $OUT_SCALAR_2

    See Also
    --------
    floor_divide : Equivalent to Python's ``//`` operator.
    remainder : Equivalent to Python's ``%`` operator.
    modf : Equivalent to ``divmod(x, 1)`` for positive ``x`` with the return
           values switched.

    Examples
    --------
    >>> import numpy as np
    >>> np.divmod(np.arange(5), 3)
    (array([0, 0, 0, 1, 1]), array([0, 1, 2, 0, 1]))

    The `divmod` function can be used as a shorthand for ``np.divmod`` on
    ndarrays.

    >>> x = np.arange(5)
    >>> divmod(x, 3)
    (array([0, 0, 0, 1, 1]), array([0, 1, 2, 0, 1]))

    """)

add_newdoc('numpy._core.umath', 'right_shift',
    """
    Shift the bits of an integer to the right.

    Bits are shifted to the right `x2`.  Because the internal
    representation of numbers is in binary format, this operation is
    equivalent to dividing `x1` by ``2**x2``.

    Parameters
    ----------
    x1 : array_like, int
        Input values.
    x2 : array_like, int
        Number of bits to remove at the right of `x1`.
        $BROADCASTABLE_2
    $PARAMS

    Returns
    -------
    out : ndarray, int
        Return `x1` with bits shifted `x2` times to the right.
        $OUT_SCALAR_2

    See Also
    --------
    left_shift : Shift the bits of an integer to the left.
    binary_repr : Return the binary representation of the input number
        as a string.

    Examples
    --------
    >>> import numpy as np
    >>> np.binary_repr(10)
    '1010'
    >>> np.right_shift(10, 1)
    5
    >>> np.binary_repr(5)
    '101'

    >>> np.right_shift(10, [1,2,3])
    array([5, 2, 1])

    The ``>>`` operator can be used as a shorthand for ``np.right_shift`` on
    ndarrays.

    >>> x1 = 10
    >>> x2 = np.array([1,2,3])
    >>> x1 >> x2
    array([5, 2, 1])

    """)

add_newdoc('numpy._core.umath', 'rint',
    """
    Round elements of the array to the nearest integer.

    Parameters
    ----------
    x : array_like
        Input array.
    $PARAMS

    Returns
    -------
    out : ndarray or scalar
        Output array is same shape and type as `x`.
        $OUT_SCALAR_1

    See Also
    --------
    fix, ceil, floor, trunc

    Notes
    -----
    For values exactly halfway between rounded decimal values, NumPy
    rounds to the nearest even value. Thus 1.5 and 2.5 round to 2.0,
    -0.5 and 0.5 round to 0.0, etc.

    Examples
    --------
    >>> import numpy as np
    >>> a = np.array([-1.7, -1.5, -0.2, 0.2, 1.5, 1.7, 2.0])
    >>> np.rint(a)
    array([-2., -2., -0.,  0.,  2.,  2.,  2.])

    """)

add_newdoc('numpy._core.umath', 'sign',
    """
    Returns an element-wise indication of the sign of a number.

    The `sign` function returns ``-1 if x < 0, 0 if x==0, 1 if x > 0``.  nan
    is returned for nan inputs.

    For complex inputs, the `sign` function returns ``x / abs(x)``, the
    generalization of the above (and ``0 if x==0``).

    .. versionchanged:: 2.0.0
        Definition of complex sign changed to follow the Array API standard.

    Parameters
    ----------
    x : array_like
        Input values.
    $PARAMS

    Returns
    -------
    y : ndarray
        The sign of `x`.
        $OUT_SCALAR_1

    Notes
    -----
    There is more than one definition of sign in common use for complex
    numbers.  The definition used here, :math:`x/|x|`, is the more common
    and useful one, but is different from the one used in numpy prior to
    version 2.0, :math:`x/\\sqrt{x*x}`, which is equivalent to
    ``sign(x.real) + 0j if x.real != 0 else sign(x.imag) + 0j``.

    Examples
    --------
    >>> import numpy as np
    >>> np.sign([-5., 4.5])
    array([-1.,  1.])
    >>> np.sign(0)
    0
    >>> np.sign([3-4j, 8j])
    array([0.6-0.8j, 0. +1.j ])

    """)

add_newdoc('numpy._core.umath', 'signbit',
    """
    Returns element-wise True where signbit is set (less than zero).

    Parameters
    ----------
    x : array_like
        The input value(s).
    $PARAMS

    Returns
    -------
    result : ndarray of bool
        Output array, or reference to `out` if that was supplied.
        $OUT_SCALAR_1

    Examples
    --------
    >>> import numpy as np
    >>> np.signbit(-1.2)
    True
    >>> np.signbit(np.array([1, -2.3, 2.1]))
    array([False,  True, False])

    """)

add_newdoc('numpy._core.umath', 'copysign',
    """
    Change the sign of x1 to that of x2, element-wise.

    If `x2` is a scalar, its sign will be copied to all elements of `x1`.

    Parameters
    ----------
    x1 : array_like
        Values to change the sign of.
    x2 : array_like
        The sign of `x2` is copied to `x1`.
        $BROADCASTABLE_2
    $PARAMS

    Returns
    -------
    out : ndarray or scalar
        The values of `x1` with the sign of `x2`.
        $OUT_SCALAR_2

    Examples
    --------
    >>> import numpy as np
    >>> np.copysign(1.3, -1)
    -1.3
    >>> 1/np.copysign(0, 1)
    inf
    >>> 1/np.copysign(0, -1)
    -inf

    >>> np.copysign([-1, 0, 1], -1.1)
    array([-1., -0., -1.])
    >>> np.copysign([-1, 0, 1], np.arange(3)-1)
    array([-1.,  0.,  1.])

    """)

add_newdoc('numpy._core.umath', 'nextafter',
    """
    Return the next floating-point value after x1 towards x2, element-wise.

    Parameters
    ----------
    x1 : array_like
        Values to find the next representable value of.
    x2 : array_like
        The direction where to look for the next representable value of `x1`.
        $BROADCASTABLE_2
    $PARAMS

    Returns
    -------
    out : ndarray or scalar
        The next representable values of `x1` in the direction of `x2`.
        $OUT_SCALAR_2

    Examples
    --------
    >>> import numpy as np
    >>> eps = np.finfo(np.float64).eps
    >>> np.nextafter(1, 2) == eps + 1
    True
    >>> np.nextafter([1, 2], [2, 1]) == [eps + 1, 2 - eps]
    array([ True,  True])

    """)

add_newdoc('numpy._core.umath', 'spacing',
    """
    Return the distance between x and the nearest adjacent number.

    Parameters
    ----------
    x : array_like
        Values to find the spacing of.
    $PARAMS

    Returns
    -------
    out : ndarray or scalar
        The spacing of values of `x`.
        $OUT_SCALAR_1

    Notes
    -----
    It can be considered as a generalization of EPS:
    ``spacing(np.float64(1)) == np.finfo(np.float64).eps``, and there
    should not be any representable number between ``x + spacing(x)`` and
    x for any finite x.

    Spacing of +- inf and NaN is NaN.

    Examples
    --------
    >>> import numpy as np
    >>> np.spacing(1) == np.finfo(np.float64).eps
    True

    """)

add_newdoc('numpy._core.umath', 'sin',
    """
    Trigonometric sine, element-wise.

    Parameters
    ----------
    x : array_like
        Angle, in radians (:math:`2 \\pi` rad equals 360 degrees).
    $PARAMS

    Returns
    -------
    y : array_like
        The sine of each element of x.
        $OUT_SCALAR_1

    See Also
    --------
    arcsin, sinh, cos

    Notes
    -----
    The sine is one of the fundamental functions of trigonometry (the
    mathematical study of triangles).  Consider a circle of radius 1
    centered on the origin.  A ray comes in from the :math:`+x` axis, makes
    an angle at the origin (measured counter-clockwise from that axis), and
    departs from the origin.  The :math:`y` coordinate of the outgoing
    ray's intersection with the unit circle is the sine of that angle.  It
    ranges from -1 for :math:`x=3\\pi / 2` to +1 for :math:`\\pi / 2.`  The
    function has zeroes where the angle is a multiple of :math:`\\pi`.
    Sines of angles between :math:`\\pi` and :math:`2\\pi` are negative.
    The numerous properties of the sine and related functions are included
    in any standard trigonometry text.

    Examples
    --------
    >>> import numpy as np

    Print sine of one angle:

    >>> np.sin(np.pi/2.)
    1.0

    Print sines of an array of angles given in degrees:

    >>> np.sin(np.array((0., 30., 45., 60., 90.)) * np.pi / 180. )
    array([ 0.        ,  0.5       ,  0.70710678,  0.8660254 ,  1.        ])

    Plot the sine function:

    >>> import matplotlib.pylab as plt
    >>> x = np.linspace(-np.pi, np.pi, 201)
    >>> plt.plot(x, np.sin(x))
    >>> plt.xlabel('Angle [rad]')
    >>> plt.ylabel('sin(x)')
    >>> plt.axis('tight')
    >>> plt.show()

    """)

add_newdoc('numpy._core.umath', 'sinh',
    """
    Hyperbolic sine, element-wise.

    Equivalent to ``1/2 * (np.exp(x) - np.exp(-x))`` or
    ``-1j * np.sin(1j*x)``.

    Parameters
    ----------
    x : array_like
        Input array.
    $PARAMS

    Returns
    -------
    y : ndarray
        The corresponding hyperbolic sine values.
        $OUT_SCALAR_1

    Notes
    -----
    If `out` is provided, the function writes the result into it,
    and returns a reference to `out`.  (See Examples)

    References
    ----------
    M. Abramowitz and I. A. Stegun, Handbook of Mathematical Functions.
    New York, NY: Dover, 1972, pg. 83.

    Examples
    --------
    >>> import numpy as np
    >>> np.sinh(0)
    0.0
    >>> np.sinh(np.pi*1j/2)
    1j
    >>> np.sinh(np.pi*1j) # (exact value is 0)
    1.2246063538223773e-016j
    >>> # Discrepancy due to vagaries of floating point arithmetic.

    >>> # Example of providing the optional output parameter
    >>> out1 = np.array([0], dtype='d')
    >>> out2 = np.sinh([0.1], out1)
    >>> out2 is out1
    True

    >>> # Example of ValueError due to provision of shape mis-matched `out`
    >>> np.sinh(np.zeros((3,3)),np.zeros((2,2)))
    Traceback (most recent call last):
      File "<stdin>", line 1, in <module>
    ValueError: operands could not be broadcast together with shapes (3,3) (2,2)

    """)

add_newdoc('numpy._core.umath', 'sqrt',
    """
    Return the non-negative square-root of an array, element-wise.

    Parameters
    ----------
    x : array_like
        The values whose square-roots are required.
    $PARAMS

    Returns
    -------
    y : ndarray
        An array of the same shape as `x`, containing the positive
        square-root of each element in `x`.  If any element in `x` is
        complex, a complex array is returned (and the square-roots of
        negative reals are calculated).  If all of the elements in `x`
        are real, so is `y`, with negative elements returning ``nan``.
        If `out` was provided, `y` is a reference to it.
        $OUT_SCALAR_1

    See Also
    --------
    emath.sqrt
        A version which returns complex numbers when given negative reals.
        Note that 0.0 and -0.0 are handled differently for complex inputs.

    Notes
    -----
    *sqrt* has--consistent with common convention--as its branch cut the
    real "interval" [`-inf`, 0), and is continuous from above on it.
    A branch cut is a curve in the complex plane across which a given
    complex function fails to be continuous.

    Examples
    --------
    >>> import numpy as np
    >>> np.sqrt([1,4,9])
    array([ 1.,  2.,  3.])

    >>> np.sqrt([4, -1, -3+4J])
    array([ 2.+0.j,  0.+1.j,  1.+2.j])

    >>> np.sqrt([4, -1, np.inf])
    array([ 2., nan, inf])

    """)

add_newdoc('numpy._core.umath', 'cbrt',
    """
    Return the cube-root of an array, element-wise.

    .. versionadded:: 1.10.0

    Parameters
    ----------
    x : array_like
        The values whose cube-roots are required.
    $PARAMS

    Returns
    -------
    y : ndarray
        An array of the same shape as `x`, containing the
        cube root of each element in `x`.
        If `out` was provided, `y` is a reference to it.
        $OUT_SCALAR_1


    Examples
    --------
    >>> import numpy as np
    >>> np.cbrt([1,8,27])
    array([ 1.,  2.,  3.])

    """)

add_newdoc('numpy._core.umath', 'square',
    """
    Return the element-wise square of the input.

    Parameters
    ----------
    x : array_like
        Input data.
    $PARAMS

    Returns
    -------
    out : ndarray or scalar
        Element-wise `x*x`, of the same shape and dtype as `x`.
        $OUT_SCALAR_1

    See Also
    --------
    numpy.linalg.matrix_power
    sqrt
    power

    Examples
    --------
    >>> import numpy as np
    >>> np.square([-1j, 1])
    array([-1.-0.j,  1.+0.j])

    """)

add_newdoc('numpy._core.umath', 'subtract',
    """
    Subtract arguments, element-wise.

    Parameters
    ----------
    x1, x2 : array_like
        The arrays to be subtracted from each other.
        $BROADCASTABLE_2
    $PARAMS

    Returns
    -------
    y : ndarray
        The difference of `x1` and `x2`, element-wise.
        $OUT_SCALAR_2

    Notes
    -----
    Equivalent to ``x1 - x2`` in terms of array broadcasting.

    Examples
    --------
    >>> import numpy as np
    >>> np.subtract(1.0, 4.0)
    -3.0

    >>> x1 = np.arange(9.0).reshape((3, 3))
    >>> x2 = np.arange(3.0)
    >>> np.subtract(x1, x2)
    array([[ 0.,  0.,  0.],
           [ 3.,  3.,  3.],
           [ 6.,  6.,  6.]])

    The ``-`` operator can be used as a shorthand for ``np.subtract`` on
    ndarrays.

    >>> x1 = np.arange(9.0).reshape((3, 3))
    >>> x2 = np.arange(3.0)
    >>> x1 - x2
    array([[0., 0., 0.],
           [3., 3., 3.],
           [6., 6., 6.]])

    """)

add_newdoc('numpy._core.umath', 'tan',
    """
    Compute tangent element-wise.

    Equivalent to ``np.sin(x)/np.cos(x)`` element-wise.

    Parameters
    ----------
    x : array_like
        Input array.
    $PARAMS

    Returns
    -------
    y : ndarray
        The corresponding tangent values.
        $OUT_SCALAR_1

    Notes
    -----
    If `out` is provided, the function writes the result into it,
    and returns a reference to `out`.  (See Examples)

    References
    ----------
    M. Abramowitz and I. A. Stegun, Handbook of Mathematical Functions.
    New York, NY: Dover, 1972.

    Examples
    --------
    >>> import numpy as np
    >>> from math import pi
    >>> np.tan(np.array([-pi,pi/2,pi]))
    array([  1.22460635e-16,   1.63317787e+16,  -1.22460635e-16])
    >>>
    >>> # Example of providing the optional output parameter illustrating
    >>> # that what is returned is a reference to said parameter
    >>> out1 = np.array([0], dtype='d')
    >>> out2 = np.cos([0.1], out1)
    >>> out2 is out1
    True
    >>>
    >>> # Example of ValueError due to provision of shape mis-matched `out`
    >>> np.cos(np.zeros((3,3)),np.zeros((2,2)))
    Traceback (most recent call last):
      File "<stdin>", line 1, in <module>
    ValueError: operands could not be broadcast together with shapes (3,3) (2,2)

    """)

add_newdoc('numpy._core.umath', 'tanh',
    """
    Compute hyperbolic tangent element-wise.

    Equivalent to ``np.sinh(x)/np.cosh(x)`` or ``-1j * np.tan(1j*x)``.

    Parameters
    ----------
    x : array_like
        Input array.
    $PARAMS

    Returns
    -------
    y : ndarray
        The corresponding hyperbolic tangent values.
        $OUT_SCALAR_1

    Notes
    -----
    If `out` is provided, the function writes the result into it,
    and returns a reference to `out`.  (See Examples)

    References
    ----------
    .. [1] M. Abramowitz and I. A. Stegun, Handbook of Mathematical Functions.
           New York, NY: Dover, 1972, pg. 83.
           https://personal.math.ubc.ca/~cbm/aands/page_83.htm

    .. [2] Wikipedia, "Hyperbolic function",
           https://en.wikipedia.org/wiki/Hyperbolic_function

    Examples
    --------
    >>> import numpy as np
    >>> np.tanh((0, np.pi*1j, np.pi*1j/2))
    array([ 0. +0.00000000e+00j,  0. -1.22460635e-16j,  0. +1.63317787e+16j])

    >>> # Example of providing the optional output parameter illustrating
    >>> # that what is returned is a reference to said parameter
    >>> out1 = np.array([0], dtype='d')
    >>> out2 = np.tanh([0.1], out1)
    >>> out2 is out1
    True

    >>> # Example of ValueError due to provision of shape mis-matched `out`
    >>> np.tanh(np.zeros((3,3)),np.zeros((2,2)))
    Traceback (most recent call last):
      File "<stdin>", line 1, in <module>
    ValueError: operands could not be broadcast together with shapes (3,3) (2,2)

    """)

add_newdoc('numpy._core.umath', 'frexp',
    """
    Decompose the elements of x into mantissa and twos exponent.

    Returns (`mantissa`, `exponent`), where ``x = mantissa * 2**exponent``.
    The mantissa lies in the open interval(-1, 1), while the twos
    exponent is a signed integer.

    Parameters
    ----------
    x : array_like
        Array of numbers to be decomposed.
    out1 : ndarray, optional
        Output array for the mantissa. Must have the same shape as `x`.
    out2 : ndarray, optional
        Output array for the exponent. Must have the same shape as `x`.
    $PARAMS

    Returns
    -------
    mantissa : ndarray
        Floating values between -1 and 1.
        $OUT_SCALAR_1
    exponent : ndarray
        Integer exponents of 2.
        $OUT_SCALAR_1

    See Also
    --------
    ldexp : Compute ``y = x1 * 2**x2``, the inverse of `frexp`.

    Notes
    -----
    Complex dtypes are not supported, they will raise a TypeError.

    Examples
    --------
    >>> import numpy as np
    >>> x = np.arange(9)
    >>> y1, y2 = np.frexp(x)
    >>> y1
    array([ 0.   ,  0.5  ,  0.5  ,  0.75 ,  0.5  ,  0.625,  0.75 ,  0.875,
            0.5  ])
    >>> y2
    array([0, 1, 2, 2, 3, 3, 3, 3, 4], dtype=int32)
    >>> y1 * 2**y2
    array([ 0.,  1.,  2.,  3.,  4.,  5.,  6.,  7.,  8.])

    """)

add_newdoc('numpy._core.umath', 'ldexp',
    """
    Returns x1 * 2**x2, element-wise.

    The mantissas `x1` and twos exponents `x2` are used to construct
    floating point numbers ``x1 * 2**x2``.

    Parameters
    ----------
    x1 : array_like
        Array of multipliers.
    x2 : array_like, int
        Array of twos exponents.
        $BROADCASTABLE_2
    $PARAMS

    Returns
    -------
    y : ndarray or scalar
        The result of ``x1 * 2**x2``.
        $OUT_SCALAR_2

    See Also
    --------
    frexp : Return (y1, y2) from ``x = y1 * 2**y2``, inverse to `ldexp`.

    Notes
    -----
    Complex dtypes are not supported, they will raise a TypeError.

    `ldexp` is useful as the inverse of `frexp`, if used by itself it is
    more clear to simply use the expression ``x1 * 2**x2``.

    Examples
    --------
    >>> import numpy as np
    >>> np.ldexp(5, np.arange(4))
    array([ 5., 10., 20., 40.], dtype=float16)

    >>> x = np.arange(6)
    >>> np.ldexp(*np.frexp(x))
    array([ 0.,  1.,  2.,  3.,  4.,  5.])

    """)

add_newdoc('numpy._core.umath', 'gcd',
    """
    Returns the greatest common divisor of ``|x1|`` and ``|x2|``

    Parameters
    ----------
    x1, x2 : array_like, int
        Arrays of values.
        $BROADCASTABLE_2

    Returns
    -------
    y : ndarray or scalar
        The greatest common divisor of the absolute value of the inputs
        $OUT_SCALAR_2

    See Also
    --------
    lcm : The lowest common multiple

    Examples
    --------
    >>> import numpy as np
    >>> np.gcd(12, 20)
    4
    >>> np.gcd.reduce([15, 25, 35])
    5
    >>> np.gcd(np.arange(6), 20)
    array([20,  1,  2,  1,  4,  5])

    """)

add_newdoc('numpy._core.umath', 'lcm',
    """
    Returns the lowest common multiple of ``|x1|`` and ``|x2|``

    Parameters
    ----------
    x1, x2 : array_like, int
        Arrays of values.
        $BROADCASTABLE_2

    Returns
    -------
    y : ndarray or scalar
        The lowest common multiple of the absolute value of the inputs
        $OUT_SCALAR_2

    See Also
    --------
    gcd : The greatest common divisor

    Examples
    --------
    >>> import numpy as np
    >>> np.lcm(12, 20)
    60
    >>> np.lcm.reduce([3, 12, 20])
    60
    >>> np.lcm.reduce([40, 12, 20])
    120
    >>> np.lcm(np.arange(6), 20)
    array([ 0, 20, 20, 60, 20, 20])

    """)

add_newdoc('numpy._core.umath', 'bitwise_count',
    """
    Computes the number of 1-bits in the absolute value of ``x``.
    Analogous to the builtin `int.bit_count` or ``popcount`` in C++.

    Parameters
    ----------
    x : array_like, unsigned int
        Input array.
    $PARAMS

    Returns
    -------
    y : ndarray
        The corresponding number of 1-bits in the input.
        Returns uint8 for all integer types
        $OUT_SCALAR_1

    References
    ----------
    .. [1] https://graphics.stanford.edu/~seander/bithacks.html#CountBitsSetParallel

    .. [2] Wikipedia, "Hamming weight",
           https://en.wikipedia.org/wiki/Hamming_weight

    .. [3] http://aggregate.ee.engr.uky.edu/MAGIC/#Population%20Count%20(Ones%20Count)

    Examples
    --------
    >>> import numpy as np
    >>> np.bitwise_count(1023)
    np.uint8(10)
    >>> a = np.array([2**i - 1 for i in range(16)])
    >>> np.bitwise_count(a)
    array([ 0,  1,  2,  3,  4,  5,  6,  7,  8,  9, 10, 11, 12, 13, 14, 15],
          dtype=uint8)

    """)

add_newdoc('numpy._core.umath', 'str_len',
    """
    Returns the length of each element. For byte strings,
    this is the number of bytes, while, for Unicode strings,
    it is the number of Unicode code points.

    Parameters
    ----------
    x : array_like, with ``StringDType``, ``bytes_``, or ``str_`` dtype
    $PARAMS

    Returns
    -------
    y : ndarray
        Output array of ints
        $OUT_SCALAR_1

    See Also
    --------
    len

    Examples
    --------
    >>> import numpy as np
    >>> a = np.array(['Grace Hopper Conference', 'Open Source Day'])
    >>> np.strings.str_len(a)
    array([23, 15])
    >>> a = np.array(['\u0420', '\u043e'])
    >>> np.strings.str_len(a)
    array([1, 1])
    >>> a = np.array([['hello', 'world'], ['\u0420', '\u043e']])
    >>> np.strings.str_len(a)
    array([[5, 5], [1, 1]])

    """)

add_newdoc('numpy._core.umath', 'isalpha',
    """
    Returns true for each element if all characters in the data
    interpreted as a string are alphabetic and there is at least
    one character, false otherwise.

    For byte strings (i.e. ``bytes``), alphabetic characters are
    those byte values in the sequence
    b'abcdefghijklmnopqrstuvwxyzABCDEFGHIJKLMNOPQRSTUVWXYZ'. For
    Unicode strings, alphabetic characters are those characters
    defined in the Unicode character database as “Letter”.

    Parameters
    ----------
    x : array_like, with ``StringDType``, ``bytes_``, or ``str_`` dtype
    $PARAMS

    Returns
    -------
    y : ndarray
        Output array of bools
        $OUT_SCALAR_1

    See Also
    --------
    str.isalpha

    Examples
    --------
<<<<<<< HEAD
    >>> np.char.isalpha(["yes", "alpha"])
    array([ True,  True])
    >>> np.char.isalpha(["not", "\\x00", "alpha"])
    array([ True, False,  True])
    >>> np.char.isalpha(["n0t", "4lpha"])
    array([ False, False])
    >>> np.char.isalpha(bytes([0x61, 0x6c, 0x70, 0x68, 0x61]))
    np.True_
=======
    >>> import numpy as np
    >>> a = np.array(['a', 'b', '0'])
    >>> np.strings.isalpha(a)
    array([ True,  True, False])

    >>> a = np.array([['a', 'b', '0'], ['c', '1', '2']])
    >>> np.strings.isalpha(a)
    array([[ True,  True, False], [ True, False, False]])
>>>>>>> 8420a7ee

    """)

add_newdoc('numpy._core.umath', 'isdigit',
    """
    Returns true for each element if all characters in the string are
    digits and there is at least one character, false otherwise.

    For byte strings, digits are the byte values in the sequence
    b'0123456789'. For Unicode strings, digits include decimal
    characters and digits that need special handling, such as the
    compatibility superscript digits. This also covers digits which
    cannot be used to form numbers in base 10, like the Kharosthi numbers.

    Parameters
    ----------
    x : array_like, with ``StringDType``, ``bytes_``, or ``str_`` dtype
    $PARAMS

    Returns
    -------
    y : ndarray
        Output array of bools
        $OUT_SCALAR_1

    See Also
    --------
    str.isdigit

    Examples
    --------
    >>> import numpy as np
    >>> a = np.array(['a', 'b', '0'])
    >>> np.strings.isdigit(a)
    array([False, False,  True])
    >>> a = np.array([['a', 'b', '0'], ['c', '1', '2']])
    >>> np.strings.isdigit(a)
    array([[False, False,  True], [False,  True,  True]])

    """)

add_newdoc('numpy._core.umath', 'isspace',
    r"""
    Returns true for each element if there are only whitespace
    characters in the string and there is at least one character,
    false otherwise.

    For byte strings, whitespace characters are the ones in the
    sequence b' \t\n\r\x0b\f'. For Unicode strings, a character is
    whitespace, if, in the Unicode character database, its general
    category is Zs (“Separator, space”), or its bidirectional class
    is one of WS, B, or S.

    Parameters
    ----------
    x : array_like, with ``StringDType``, ``bytes_``, or ``str_`` dtype
    $PARAMS

    Returns
    -------
    y : ndarray
        Output array of bools
        $OUT_SCALAR_1

    See Also
    --------
    str.isspace

    Examples
    --------
    >>> np.char.isspace(list("a b c"))
    array([False,  True, False,  True, False])
    >>> np.char.isspace(b'\x0a \x0b \x0c')
    np.True_
    >>> np.char.isspace(b'\x0a \x0b \x0c N')
    np.False_

    """)

add_newdoc('numpy._core.umath', 'isalnum',
    """
    Returns true for each element if all characters in the string are
    alphanumeric and there is at least one character, false otherwise.

    Parameters
    ----------
    x : array_like, with ``StringDType``, ``bytes_`` or ``str_`` dtype
    $PARAMS

    Returns
    -------
    out : ndarray
        Output array of bool
        $OUT_SCALAR_1

    See Also
    --------
    str.isalnum

    Examples
    --------
    >>> import numpy as np
    >>> a = np.array(['a', '1', 'a1', '(', ''])
    >>> np.strings.isalnum(a)
    array([ True,  True,  True, False, False])

    """)

add_newdoc('numpy._core.umath', 'islower',
    """
    Returns true for each element if all cased characters in the
    string are lowercase and there is at least one cased character,
    false otherwise.

    Parameters
    ----------
    x : array_like, with ``StringDType``, ``bytes_`` or ``str_`` dtype
    $PARAMS

    Returns
    -------
    out : ndarray
        Output array of bools
        $OUT_SCALAR_1

    See Also
    --------
    str.islower

    Examples
    --------
    >>> import numpy as np
    >>> np.strings.islower("GHC")
    array(False)
    >>> np.strings.islower("ghc")
    array(True)

    """)

add_newdoc('numpy._core.umath', 'isupper',
    """
    Return true for each element if all cased characters in the
    string are uppercase and there is at least one character, false
    otherwise.

    Parameters
    ----------
    x : array_like, with ``StringDType``, ``bytes_`` or ``str_`` dtype
    $PARAMS

    Returns
    -------
    out : ndarray
        Output array of bools
        $OUT_SCALAR_1

    See Also
    --------
    str.isupper

    Examples
    --------
    >>> import numpy as np
    >>> np.strings.isupper("GHC")
    array(True)
    >>> a = np.array(["hello", "HELLO", "Hello"])
    >>> np.strings.isupper(a)
    array([False,  True, False])

    """)

add_newdoc('numpy._core.umath', 'istitle',
    """
    Returns true for each element if the element is a titlecased
    string and there is at least one character, false otherwise.

    Parameters
    ----------
    x : array_like, with ``StringDType``, ``bytes_`` or ``str_`` dtype
    $PARAMS

    Returns
    -------
    out : ndarray
        Output array of bools
        $OUT_SCALAR_1

    See Also
    --------
    str.istitle

    Examples
    --------
    >>> import numpy as np
    >>> np.strings.istitle("Numpy Is Great")
    array(True)

    >>> np.strings.istitle("Numpy is great")
    array(False)

    """)

add_newdoc('numpy._core.umath', 'isdecimal',
    """
    For each element, return True if there are only decimal
    characters in the element.

    Decimal characters include digit characters, and all characters
    that can be used to form decimal-radix numbers,
    e.g. ``U+0660, ARABIC-INDIC DIGIT ZERO``.

    Parameters
    ----------
    x : array_like, with ``StringDType`` or ``str_`` dtype
    $PARAMS

    Returns
    -------
    y : ndarray
        Output array of bools
        $OUT_SCALAR_1

    See Also
    --------
    str.isdecimal

    Examples
    --------
    >>> import numpy as np
    >>> np.strings.isdecimal(['12345', '4.99', '123ABC', ''])
    array([ True, False, False, False])

    """)

add_newdoc('numpy._core.umath', 'isnumeric',
    """
    For each element, return True if there are only numeric
    characters in the element.

    Numeric characters include digit characters, and all characters
    that have the Unicode numeric value property, e.g. ``U+2155,
    VULGAR FRACTION ONE FIFTH``.

    Parameters
    ----------
    x : array_like, with ``StringDType`` or ``str_`` dtype
    $PARAMS

    Returns
    -------
    y : ndarray
        Output array of bools
        $OUT_SCALAR_1

    See Also
    --------
    str.isnumeric

    Examples
    --------
    >>> import numpy as np
    >>> np.strings.isnumeric(['123', '123abc', '9.0', '1/4', 'VIII'])
    array([ True, False, False, False, False])

    """)

add_newdoc('numpy._core.umath', 'find',
    """
    For each element, return the lowest index in the string where
    substring `x2` is found, such that `x2` is contained in the
    range [`x3`, `x4`].

    Parameters
    ----------
    x1 : array-like, with ``StringDType``, ``bytes_``, or ``str_`` dtype

    x2 : array-like, with ``StringDType``, ``bytes_``, or ``str_`` dtype

    x3 : array_like, with ``int_`` dtype

    x4 : array_like, with ``int_`` dtype
        $PARAMS

    `x3` and `x4` are interpreted as in slice notation.

    Returns
    -------
    y : ndarray
        Output array of ints
        $OUT_SCALAR_2

    See Also
    --------
    str.find

    Examples
    --------
    >>> import numpy as np
    >>> a = np.array(["NumPy is a Python library"])
    >>> np.strings.find(a, "Python", 0, None)
    array([11])

    """)

add_newdoc('numpy._core.umath', 'rfind',
    """
    For each element, return the highest index in the string where
    substring `x2` is found, such that `x2` is contained in the
    range [`x3`, `x4`].

    Parameters
    ----------
    x1 : array-like, with ``StringDType``, ``bytes_``, or ``str_`` dtype

    x2 : array-like, with ``StringDType``, ``bytes_``, or ``str_`` dtype

    x3 : array_like, with ``int_`` dtype

    x4 : array_like, with ``int_`` dtype
        $PARAMS

    `x3` and `x4` are interpreted as in slice notation.

    Returns
    -------
    y : ndarray
        Output array of ints
        $OUT_SCALAR_2

    See Also
    --------
    str.rfind

    """)

add_newdoc('numpy._core.umath', 'count',
    """
    Returns an array with the number of non-overlapping occurrences of
    substring `x2` in the range [`x3`, `x4`].

    Parameters
    ----------
    x1 : array-like, with ``StringDType``, ``bytes_``, or ``str_`` dtype

    x2 : array-like, with ``StringDType``, ``bytes_``, or ``str_`` dtype
       The substring to search for.

    x3 : array_like, with ``int_`` dtype

    x4 : array_like, with ``int_`` dtype
        $PARAMS

    `x3` and `x4` are interpreted as in slice notation.

    Returns
    -------
    y : ndarray
        Output array of ints
        $OUT_SCALAR_2

    See Also
    --------
    str.count

    Examples
    --------
    >>> import numpy as np
    >>> c = np.array(['aAaAaA', '  aA  ', 'abBABba'])
    >>> c
    array(['aAaAaA', '  aA  ', 'abBABba'], dtype='<U7')
    >>> np.strings.count(c, 'A')
    array([3, 1, 1])
    >>> np.strings.count(c, 'aA')
    array([3, 1, 0])
    >>> np.strings.count(c, 'A', start=1, end=4)
    array([2, 1, 1])
    >>> np.strings.count(c, 'A', start=1, end=3)
    array([1, 0, 0])

    """)

add_newdoc('numpy._core.umath', 'index',
    """
    Like `find`, but raises :exc:`ValueError` when the substring is not found.

    Parameters
    ----------
    x1 : array_like, with ``StringDType``, ``bytes_`` or ``unicode_`` dtype

    x2 : array_like, with ``StringDType``, ``bytes_`` or ``unicode_`` dtype

    x3, x4 : array_like, with any integer dtype
        The range to look in, interpreted as in slice notation.
        $PARAMS

    Returns
    -------
    out : ndarray
        Output array of ints.  Raises :exc:`ValueError` if `x2` is not found.
        $OUT_SCALAR_2

    See Also
    --------
    find, str.find

    Examples
    --------
    >>> import numpy as np
    >>> a = np.array(["Computer Science"])
    >>> np.strings.index(a, "Science")
    array([9])

    """)

add_newdoc('numpy._core.umath', 'rindex',
    """
    Like `rfind`, but raises :exc:`ValueError` when the substring is not found.

    Parameters
    ----------
    x1 : array_like, with ``StringDType``, ``bytes_`` or ``unicode_`` dtype

    x2 : array_like, with ``StringDType``, ``bytes_`` or ``unicode_`` dtype

    x3, x4 : array_like, with any integer dtype
        The range to look in, interpreted as in slice notation.
        $PARAMS

    Returns
    -------
    out : ndarray
        Output array of ints.  Raises :exc:`ValueError` if `x2` is not found.
        $OUT_SCALAR_2

    See Also
    --------
    rfind, str.rfind

    Examples
    --------
    >>> import numpy as np
    >>> a = np.array(["Computer Science"])
    >>> np.strings.rindex(a, "Science")
    array([9])

    """)

add_newdoc('numpy._core.umath', '_replace',
    """
    UFunc implementation of ``replace``. This internal function
    is called by ``replace`` with ``out`` set, so that the
    size of the resulting string buffer is known.
    """)

add_newdoc('numpy._core.umath', 'startswith',
    """
    Returns a boolean array which is `True` where the string element
    in `x1` starts with `x2`, otherwise `False`.

    Parameters
    ----------
    x1 : array-like, with ``StringDType``, ``bytes_``, or ``str_`` dtype

    x2 : array-like, with ``StringDType``, ``bytes_``, or ``str_`` dtype

    x3 : array_like, with ``int_`` dtype

    x4 : array_like, with ``int_`` dtype
        $PARAMS
        With `x3`, test beginning at that position. With `x4`,
        stop comparing at that position.

    Returns
    -------
    out : ndarray
        Output array of bools
        $OUT_SCALAR_2

    See Also
    --------
    str.startswith

    """)

add_newdoc('numpy._core.umath', 'endswith',
    """
    Returns a boolean array which is `True` where the string element
    in `x1` ends with `x2`, otherwise `False`.

    Parameters
    ----------
    x1 : array-like, with ``StringDType``, ``bytes_``, or ``str_`` dtype

    x2 : array-like, with ``StringDType``, ``bytes_``, or ``str_`` dtype

    x3 : array_like, with ``int_`` dtype

    x4 : array_like, with ``int_`` dtype
        $PARAMS
        With `x3`, test beginning at that position. With `x4`,
        stop comparing at that position.

    Returns
    -------
    out : ndarray
        Output array of bools
        $OUT_SCALAR_2

    See Also
    --------
    str.endswith

    Examples
    --------
    >>> import numpy as np
    >>> s = np.array(['foo', 'bar'])
    >>> s
    array(['foo', 'bar'], dtype='<U3')
    >>> np.strings.endswith(s, 'ar')
    array([False,  True])
    >>> np.strings.endswith(s, 'a', start=1, end=2)
    array([False,  True])

    """)

add_newdoc('numpy._core.umath', '_strip_chars', '')
add_newdoc('numpy._core.umath', '_lstrip_chars', '')
add_newdoc('numpy._core.umath', '_rstrip_chars', '')
add_newdoc('numpy._core.umath', '_strip_whitespace', '')
add_newdoc('numpy._core.umath', '_lstrip_whitespace', '')
add_newdoc('numpy._core.umath', '_rstrip_whitespace', '')

add_newdoc('numpy._core.umath', '_expandtabs_length', '')
add_newdoc('numpy._core.umath', '_expandtabs', '')

add_newdoc('numpy._core.umath', '_center',
    """
    Return a copy of `x1` with its elements centered in a string of
    length `x2`.

    Parameters
    ----------
    x1 : array_like, with ``StringDType``, ``bytes_`` or ``str_`` dtype

    x2 : array_like, with any integer dtype
        The length of the resulting strings, unless ``width < str_len(a)``.
    x3 : array_like, with ``StringDType``, ``bytes_`` or ``str_`` dtype
        The padding character to use.
        $PARAMS

    Returns
    -------
    out : ndarray
        Output array of ``StringDType``, ``bytes_`` or ``str_`` dtype,
        depending on input types
        $OUT_SCALAR_2

    See Also
    --------
    str.center

    Examples
    --------
    >>> import numpy as np
    >>> c = np.array(['a1b2','1b2a','b2a1','2a1b']); c
    array(['a1b2', '1b2a', 'b2a1', '2a1b'], dtype='<U4')
    >>> np.strings.center(c, width=9)
    array(['   a1b2  ', '   1b2a  ', '   b2a1  ', '   2a1b  '], dtype='<U9')
    >>> np.strings.center(c, width=9, fillchar='*')
    array(['***a1b2**', '***1b2a**', '***b2a1**', '***2a1b**'], dtype='<U9')
    >>> np.strings.center(c, width=1)
    array(['a1b2', '1b2a', 'b2a1', '2a1b'], dtype='<U4')

    """)

add_newdoc('numpy._core.umath', '_ljust',
    """
    Return an array with the elements of `x1` left-justified in a
    string of length `x2`.

    Parameters
    ----------
    x1 : array_like, with ``StringDType``, ``bytes_`` or ``str_`` dtype

    x2 : array_like, with any integer dtype
        The length of the resulting strings, unless ``width < str_len(a)``.
    x3 : array_like, with ``StringDType``, ``bytes_`` or ``str_`` dtype
        The padding character to use.
        $PARAMS

    Returns
    -------
    out : ndarray
        Output array of ``StringDType``, ``bytes_`` or ``str_`` dtype,
        depending on input type
        $OUT_SCALAR_2

    See Also
    --------
    str.ljust

    Examples
    --------
    >>> import numpy as np
    >>> c = np.array(['aAaAaA', '  aA  ', 'abBABba'])
    >>> np.strings.ljust(c, width=3)
    array(['aAaAaA', '  aA  ', 'abBABba'], dtype='<U7')
    >>> np.strings.ljust(c, width=9)
    array(['aAaAaA   ', '  aA     ', 'abBABba  '], dtype='<U9')

    """)

add_newdoc('numpy._core.umath', '_rjust',
    """
    Return an array with the elements of `x1` right-justified in a
    string of length `x2`.

    Parameters
    ----------
    x1 : array_like, with ``StringDType``, ``bytes_`` or ``str_`` dtype

    x2 : array_like, with any integer dtype
        The length of the resulting strings, unless ``width < str_len(a)``.
    x3 : array_like, with ``StringDType``, ``bytes_`` or ``str_`` dtype
        The padding character to use.
        $PARAMS

    Returns
    -------
    out : ndarray
        Output array of ``StringDType``, ``bytes_`` or ``str_`` dtype,
        depending on input type
        $OUT_SCALAR_2

    See Also
    --------
    str.rjust

    Examples
    --------
    >>> import numpy as np
    >>> a = np.array(['aAaAaA', '  aA  ', 'abBABba'])
    >>> np.strings.rjust(a, width=3)
    array(['aAaAaA', '  aA  ', 'abBABba'], dtype='<U7')
    >>> np.strings.rjust(a, width=9)
    array(['   aAaAaA', '     aA  ', '  abBABba'], dtype='<U9')

    """)

add_newdoc('numpy._core.umath', '_zfill',
    """
    Return the numeric string left-filled with zeros. A leading
    sign prefix (``+``/``-``) is handled by inserting the padding
    after the sign character rather than before.

    Parameters
    ----------
    x1 : array_like, with ``StringDType``, ``bytes_`` or ``str_`` dtype

    x2 : array_like, with any integer dtype
        Width of string to left-fill elements in `a`.
        $PARAMS

    Returns
    -------
    out : ndarray
        Output array of ``StringDType``, ``bytes_`` or ``str_`` dtype,
        depending on input type
        $OUT_SCALAR_2

    See Also
    --------
    str.zfill

    Examples
    --------
    >>> import numpy as np
    >>> np.strings.zfill(['1', '-1', '+1'], 3)
    array(['001', '-01', '+01'], dtype='<U3')

    """)

add_newdoc('numpy._core.umath', '_partition_index',
    """
    Partition each element in ``x1`` around ``x2``, at precomputed
    index ``x3``.

    For each element in ``x1``, split the element at the first
    occurrence of ``x2`` at location ``x3``, and return a 3-tuple
    containing the part before the separator, the separator itself,
    and the part after the separator. If the separator is not found,
    the first item of the tuple will contain the whole string, and
    the second and third ones will be the empty string.

    Parameters
    ----------
    x1 : array-like, with ``bytes_``, or ``str_`` dtype
        Input array
    x2 : array-like, with ``bytes_``, or ``str_`` dtype
        Separator to split each string element in ``x1``.
    x3 : array-like, with any integer dtype
        The indices of the separator (<0 to indicate the separator is not
        present).

    Returns
    -------
    out : 3-tuple:
        - array with ``bytes_`` or ``str_`` dtype with the part before the
          separator
        - array with ``bytes_`` or ``str_`` dtype with the separator
        - array with ``bytes_`` or ``str_`` dtype with the part after the
          separator

    See Also
    --------
    str.partition

    Examples
    --------
    >>> import numpy as np

    The ufunc is used most easily via ``np.strings.partition``,
    which calls it after calculating the indices::

    >>> x = np.array(["Numpy is nice!"])
    >>> np.strings.partition(x, " ")
    (array(['Numpy'], dtype='<U5'),
     array([' '], dtype='<U1'),
     array(['is nice!'], dtype='<U8'))

    """)

add_newdoc('numpy._core.umath', '_rpartition_index',
    """
    Partition each element in ``x1`` around the right-most separator,
    ``x2``, at precomputed index ``x3``.

    For each element in ``x1``, split the element at the last
    occurrence of ``x2`` at location ``x3``, and return a 3-tuple
    containing the part before the separator, the separator itself,
    and the part after the separator. If the separator is not found,
    the third item of the tuple will contain the whole string, and
    the first and second ones will be the empty string.

    Parameters
    ----------
    x1 : array-like, with ``bytes_``, or ``str_`` dtype
        Input array
    x2 : array-like, with ``bytes_``, or ``str_`` dtype
        Separator to split each string element in ``x1``.
    x3 : array-like, with any integer dtype
        The indices of the separator (<0 to indicate the separator is not
        present).

    Returns
    -------
    out : 3-tuple:
        - array with ``bytes_`` or ``str_`` dtype with the part before the
          separator
        - array with ``bytes_`` or ``str_`` dtype with the separator
        - array with ``bytes_`` or ``str_`` dtype with the part after the
          separator

    See Also
    --------
    str.rpartition

    Examples
    --------
    >>> import numpy as np

    The ufunc is used most easily via ``np.strings.rpartition``,
    which calls it after calculating the indices::

    >>> a = np.array(['aAaAaA', '  aA  ', 'abBABba'])
    >>> np.strings.rpartition(a, 'A')
    (array(['aAaAa', '  a', 'abB'], dtype='<U5'),
     array(['A', 'A', 'A'], dtype='<U1'),
     array(['', '  ', 'Bba'], dtype='<U3'))

    """)

add_newdoc('numpy._core.umath', '_partition',
    """
    Partition each element in ``x1`` around ``x2``.

    For each element in ``x1``, split the element at the first
    occurrence of ``x2`` and return a 3-tuple containing the part before
    the separator, the separator itself, and the part after the
    separator. If the separator is not found, the first item of the
    tuple will contain the whole string, and the second and third ones
    will be the empty string.

    Parameters
    ----------
    x1 : array-like, with ``StringDType`` dtype
        Input array
    x2 : array-like, with ``StringDType`` dtype
        Separator to split each string element in ``x1``.

    Returns
    -------
    out : 3-tuple:
        - ``StringDType`` array with the part before the separator
        - ``StringDType`` array with the separator
        - ``StringDType`` array with the part after the separator

    See Also
    --------
    str.partition

    Examples
    --------
    >>> import numpy as np

    The ufunc is used most easily via ``np.strings.partition``,
    which calls it under the hood::

    >>> x = np.array(["Numpy is nice!"], dtype="T")
    >>> np.strings.partition(x, " ")
    (array(['Numpy'], dtype=StringDType()),
     array([' '], dtype=StringDType()),
     array(['is nice!'], dtype=StringDType()))

    """)

add_newdoc('numpy._core.umath', '_rpartition',
    """
    Partition each element in ``x1`` around the right-most separator,
    ``x2``.

    For each element in ``x1``, split the element at the last
    occurrence of ``x2`` at location ``x3``, and return a 3-tuple
    containing the part before the separator, the separator itself,
    and the part after the separator. If the separator is not found,
    the third item of the tuple will contain the whole string, and
    the first and second ones will be the empty string.

    Parameters
    ----------
    x1 : array-like, with ``StringDType`` dtype
        Input array
    x2 : array-like, with ``StringDType`` dtype
        Separator to split each string element in ``x1``.

    Returns
    -------
    out : 3-tuple:
        - ``StringDType`` array with the part before the separator
        - ``StringDType`` array with the separator
        - ``StringDType`` array with the part after the separator

    See Also
    --------
    str.rpartition

    Examples
    --------
    >>> import numpy as np

    The ufunc is used most easily via ``np.strings.rpartition``,
    which calls it after calculating the indices::

    >>> a = np.array(['aAaAaA', '  aA  ', 'abBABba'], dtype="T")
    >>> np.strings.rpartition(a, 'A')
    (array(['aAaAa', '  a', 'abB'], dtype=StringDType()),
     array(['A', 'A', 'A'], dtype=StringDType()),
     array(['', '  ', 'Bba'], dtype=StringDType()))

    """)<|MERGE_RESOLUTION|>--- conflicted
+++ resolved
@@ -4484,16 +4484,6 @@
 
     Examples
     --------
-<<<<<<< HEAD
-    >>> np.char.isalpha(["yes", "alpha"])
-    array([ True,  True])
-    >>> np.char.isalpha(["not", "\\x00", "alpha"])
-    array([ True, False,  True])
-    >>> np.char.isalpha(["n0t", "4lpha"])
-    array([ False, False])
-    >>> np.char.isalpha(bytes([0x61, 0x6c, 0x70, 0x68, 0x61]))
-    np.True_
-=======
     >>> import numpy as np
     >>> a = np.array(['a', 'b', '0'])
     >>> np.strings.isalpha(a)
@@ -4502,7 +4492,6 @@
     >>> a = np.array([['a', 'b', '0'], ['c', '1', '2']])
     >>> np.strings.isalpha(a)
     array([[ True,  True, False], [ True, False, False]])
->>>>>>> 8420a7ee
 
     """)
 
