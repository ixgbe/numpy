/*
  Python Multiarray Module -- A useful collection of functions for creating and
  using ndarrays

  Original file
  Copyright (c) 1995, 1996, 1997 Jim Hugunin, hugunin@mit.edu

  Modified for numpy in 2005

  Travis E. Oliphant
  oliphant@ee.byu.edu
  Brigham Young University
*/

/* $Id: multiarraymodule.c,v 1.36 2005/09/14 00:14:00 teoliphant Exp $ */

#define PY_SSIZE_T_CLEAN
#include "Python.h"
#include "structmember.h"

#define _MULTIARRAYMODULE
#define NPY_NO_PREFIX
#include "numpy/arrayobject.h"

#define PyAO PyArrayObject


static PyObject *typeDict = NULL;   /* Must be explicitly loaded */

static PyArray_Descr *
_arraydescr_fromobj(PyObject *obj)
{
    PyObject *dtypedescr;
    PyArray_Descr *new;
    int ret;

    dtypedescr = PyObject_GetAttrString(obj, "dtype");
    PyErr_Clear();
    if (dtypedescr) {
        ret = PyArray_DescrConverter(dtypedescr, &new);
        Py_DECREF(dtypedescr);
        if (ret == PY_SUCCEED) {
            return new;
        }
        PyErr_Clear();
    }
    /* Understand basic ctypes */
    dtypedescr = PyObject_GetAttrString(obj, "_type_");
    PyErr_Clear();
    if (dtypedescr) {
        ret = PyArray_DescrConverter(dtypedescr, &new);
        Py_DECREF(dtypedescr);
        if (ret == PY_SUCCEED) {
            PyObject *length;
            length = PyObject_GetAttrString(obj, "_length_");
            PyErr_Clear();
            if (length) {
                /* derived type */
                PyObject *newtup;
                PyArray_Descr *derived;
                newtup = Py_BuildValue("NO", new, length);
                ret = PyArray_DescrConverter(newtup, &derived);
                Py_DECREF(newtup);
                if (ret == PY_SUCCEED) {
                    return derived;
                }
                PyErr_Clear();
                return NULL;
            }
            return new;
        }
        PyErr_Clear();
        return NULL;
    }
    /* Understand ctypes structures --
       bit-fields are not supported
       automatically aligns */
    dtypedescr = PyObject_GetAttrString(obj, "_fields_");
    PyErr_Clear();
    if (dtypedescr) {
        ret = PyArray_DescrAlignConverter(dtypedescr, &new);
        Py_DECREF(dtypedescr);
        if (ret == PY_SUCCEED) {
            return new;
        }
        PyErr_Clear();
    }
    return NULL;
}

<<<<<<< HEAD
/* Including this file is the only way I know how to declare functions
   static in each file, and store the pointers from functions in both
   arrayobject.c and multiarraymodule.c for the C-API

   Declarying an external pointer-containing variable in arrayobject.c
   and trying to copy it to PyArray_API, did not work.

   Think about two modules with a common api that import each other...

   This file would just be the module calls.
*/
=======
/*
 * XXX: We include c99 compat math module here because it is needed for
 * numpyos.c (included by arrayobject). This is bad - we should separate
 * declaration/implementation and share this in a lib.
 */
#include "umath_funcs_c99.inc"

/*
 * Including this file is the only way I know how to declare functions
 * static in each file, and store the pointers from functions in both
 * arrayobject.c and multiarraymodule.c for the C-API
 *
 * Declarying an external pointer-containing variable in arrayobject.c
 * and trying to copy it to PyArray_API, did not work.
 *
 * Think about two modules with a common api that import each other...
 *
 * This file would just be the module calls.
 */
>>>>>>> e223c83c

#include "arrayobject.c"


/* An Error object -- rarely used? */
static PyObject *MultiArrayError;

/*NUMPY_API
 * Multiply a List of ints
 */
static int
PyArray_MultiplyIntList(register int *l1, register int n)
{
    int s = 1;

    while (n--) {
        s *= (*l1++);
    }
    return s;
}

/*NUMPY_API
 * Multiply a List
 */
static intp
PyArray_MultiplyList(register intp *l1, register int n)
{
    intp s = 1;

    while (n--) {
        s *= (*l1++);
    }
    return s;
}

/*NUMPY_API
 * Multiply a List of Non-negative numbers with over-flow detection.
 */
static intp
PyArray_OverflowMultiplyList(register intp *l1, register int n)
{
    intp s = 1;

    while (n--) {
	if (*l1 == 0) {
            return 0;
        }
	if ((s > MAX_INTP / *l1) || (*l1 > MAX_INTP / s)) {
	    return -1;
        }
	s *= (*l1++);
    }
    return s;
}

/*NUMPY_API
 * Produce a pointer into array
 */
static void *
PyArray_GetPtr(PyArrayObject *obj, register intp* ind)
{
    int n = obj->nd;
    intp *strides = obj->strides;
    char *dptr = obj->data;

    while (n--) {
        dptr += (*strides++) * (*ind++);
    }
    return (void *)dptr;
}

/*NUMPY_API
 * Get axis from an object (possibly None) -- a converter function,
 */
static int
PyArray_AxisConverter(PyObject *obj, int *axis)
{
    if (obj == Py_None) {
        *axis = MAX_DIMS;
    }
    else {
        *axis = (int) PyInt_AsLong(obj);
        if (PyErr_Occurred()) {
            return PY_FAIL;
        }
    }
    return PY_SUCCEED;
}

/*NUMPY_API
 * Compare Lists
 */
static int
PyArray_CompareLists(intp *l1, intp *l2, int n)
{
    int i;

    for (i = 0; i < n; i++) {
        if (l1[i] != l2[i]) {
            return 0;
        }
    }
    return 1;
}

/*NUMPY_API
 * View
 * steals a reference to type -- accepts NULL
 */
static PyObject *
PyArray_View(PyArrayObject *self, PyArray_Descr *type, PyTypeObject *pytype)
{
    PyObject *new = NULL;
    PyTypeObject *subtype;

    if (pytype) {
        subtype = pytype;
    }
    else {
        subtype = self->ob_type;
    }
    Py_INCREF(self->descr);
    new = PyArray_NewFromDescr(subtype,
                               self->descr,
                               self->nd, self->dimensions,
                               self->strides,
                               self->data,
                               self->flags, (PyObject *)self);
    if (new == NULL) {
        return NULL;
    }
    Py_INCREF(self);
    PyArray_BASE(new) = (PyObject *)self;

    if (type != NULL) {
        if (PyObject_SetAttrString(new, "dtype",
                                   (PyObject *)type) < 0) {
            Py_DECREF(new);
            Py_DECREF(type);
            return NULL;
        }
        Py_DECREF(type);
    }
    return new;
}


/*NUMPY_API
 * Ravel
 * Returns a contiguous array
 */
static PyObject *
PyArray_Ravel(PyArrayObject *a, NPY_ORDER fortran)
{
    PyArray_Dims newdim = {NULL,1};
    intp val[1] = {-1};

    if (fortran == PyArray_ANYORDER) {
        fortran = PyArray_ISFORTRAN(a);
    }
    newdim.ptr = val;
    if (!fortran && PyArray_ISCONTIGUOUS(a)) {
        return PyArray_Newshape(a, &newdim, PyArray_CORDER);
    }
    else if (fortran && PyArray_ISFORTRAN(a)) {
        return PyArray_Newshape(a, &newdim, PyArray_FORTRANORDER);
    }
    else {
        return PyArray_Flatten(a, fortran);
    }
}

static double
power_of_ten(int n)
{
    static const double p10[] = {1e0, 1e1, 1e2, 1e3, 1e4, 1e5, 1e6, 1e7, 1e8};
    double ret;
    if (n < 9) {
        ret = p10[n];
    }
    else {
        ret = 1e9;
        while (n-- > 9) {
            ret *= 10.;
        }
    }
    return ret;
}

/*NUMPY_API
 * Round
 */
static PyObject *
PyArray_Round(PyArrayObject *a, int decimals, PyArrayObject *out)
{
    PyObject *f, *ret = NULL, *tmp, *op1, *op2;
    int ret_int=0;
    PyArray_Descr *my_descr;
    if (out && (PyArray_SIZE(out) != PyArray_SIZE(a))) {
        PyErr_SetString(PyExc_ValueError,
                        "invalid output shape");
        return NULL;
    }
    if (PyArray_ISCOMPLEX(a)) {
        PyObject *part;
        PyObject *round_part;
        PyObject *new;
        int res;

        if (out) {
            new = (PyObject *)out;
            Py_INCREF(new);
        }
        else {
            new = PyArray_Copy(a);
            if (new == NULL) {
                return NULL;
            }
        }

        /* new.real = a.real.round(decimals) */
        part = PyObject_GetAttrString(new, "real");
        if (part == NULL) {
            Py_DECREF(new);
            return NULL;
        }
        part = PyArray_EnsureAnyArray(part);
        round_part = PyArray_Round((PyArrayObject *)part,
                                   decimals, NULL);
        Py_DECREF(part);
        if (round_part == NULL) {
            Py_DECREF(new);
            return NULL;
        }
        res = PyObject_SetAttrString(new, "real", round_part);
        Py_DECREF(round_part);
        if (res < 0) {
            Py_DECREF(new);
            return NULL;
        }

        /* new.imag = a.imag.round(decimals) */
        part = PyObject_GetAttrString(new, "imag");
        if (part == NULL) {
            Py_DECREF(new);
            return NULL;
        }
        part = PyArray_EnsureAnyArray(part);
        round_part = PyArray_Round((PyArrayObject *)part,
                                   decimals, NULL);
        Py_DECREF(part);
        if (round_part == NULL) {
            Py_DECREF(new);
            return NULL;
        }
        res = PyObject_SetAttrString(new, "imag", round_part);
        Py_DECREF(round_part);
        if (res < 0) {
            Py_DECREF(new);
            return NULL;
        }
        return new;
    }
    /* do the most common case first */
    if (decimals >= 0) {
        if (PyArray_ISINTEGER(a)) {
            if (out) {
                if (PyArray_CopyAnyInto(out, a) < 0) {
                    return NULL;
                }
                Py_INCREF(out);
                return (PyObject *)out;
            }
            else {
                Py_INCREF(a);
                return (PyObject *)a;
            }
        }
        if (decimals == 0) {
            if (out) {
                return PyObject_CallFunction(n_ops.rint, "OO", a, out);
            }
            return PyObject_CallFunction(n_ops.rint, "O", a);
        }
        op1 = n_ops.multiply;
        op2 = n_ops.true_divide;
    }
    else {
        op1 = n_ops.true_divide;
        op2 = n_ops.multiply;
        decimals = -decimals;
    }
    if (!out) {
        if (PyArray_ISINTEGER(a)) {
            ret_int = 1;
            my_descr = PyArray_DescrFromType(NPY_DOUBLE);
        }
        else {
            Py_INCREF(a->descr);
            my_descr = a->descr;
        }
        out = (PyArrayObject *)PyArray_Empty(a->nd, a->dimensions,
                                             my_descr,
                                             PyArray_ISFORTRAN(a));
        if (out == NULL) {
            return NULL;
        }
    }
    else {
        Py_INCREF(out);
    }
    f = PyFloat_FromDouble(power_of_ten(decimals));
    if (f == NULL) {
        return NULL;
    }
    ret = PyObject_CallFunction(op1, "OOO", a, f, out);
    if (ret == NULL) {
        goto finish;
    }
    tmp = PyObject_CallFunction(n_ops.rint, "OO", ret, ret);
    if (tmp == NULL) {
        Py_DECREF(ret);
        ret = NULL;
        goto finish;
    }
    Py_DECREF(tmp);
    tmp = PyObject_CallFunction(op2, "OOO", ret, f, ret);
    if (tmp == NULL) {
        Py_DECREF(ret);
        ret = NULL;
        goto finish;
    }
    Py_DECREF(tmp);

 finish:
    Py_DECREF(f);
    Py_DECREF(out);
    if (ret_int) {
        Py_INCREF(a->descr);
        tmp = PyArray_CastToType((PyArrayObject *)ret,
                                 a->descr, PyArray_ISFORTRAN(a));
        Py_DECREF(ret);
        return tmp;
    }
    return ret;
}


/*NUMPY_API
 * Flatten
 */
static PyObject *
PyArray_Flatten(PyArrayObject *a, NPY_ORDER order)
{
    PyObject *ret;
    intp size;

    if (order == PyArray_ANYORDER) {
        order = PyArray_ISFORTRAN(a);
    }
    size = PyArray_SIZE(a);
    Py_INCREF(a->descr);
    ret = PyArray_NewFromDescr(a->ob_type,
                               a->descr,
                               1, &size,
                               NULL,
                               NULL,
                               0, (PyObject *)a);

    if (ret == NULL) {
        return NULL;
    }
    if (_flat_copyinto(ret, (PyObject *)a, order) < 0) {
        Py_DECREF(ret);
        return NULL;
    }
    return ret;
}


/* For back-ward compatability -- Not recommended */

/*NUMPY_API
 * Reshape
 */
static PyObject *
PyArray_Reshape(PyArrayObject *self, PyObject *shape)
{
    PyObject *ret;
    PyArray_Dims newdims;

    if (!PyArray_IntpConverter(shape, &newdims)) {
        return NULL;
    }
    ret = PyArray_Newshape(self, &newdims, PyArray_CORDER);
    PyDimMem_FREE(newdims.ptr);
    return ret;
}

/* inserts 0 for strides where dimension will be 1 */
static int
_check_ones(PyArrayObject *self, int newnd, intp* newdims, intp *strides)
{
    int nd;
    intp *dims;
    Bool done=FALSE;
    int j, k;

    nd = self->nd;
    dims = self->dimensions;

    for (k = 0, j = 0; !done && (j < nd || k < newnd);) {
        if ((j<nd) && (k<newnd) && (newdims[k] == dims[j])) {
            strides[k] = self->strides[j];
            j++;
            k++;
        }
        else if ((k < newnd) && (newdims[k] == 1)) {
            strides[k] = 0;
            k++;
        }
        else if ((j<nd) && (dims[j] == 1)) {
            j++;
        }
        else {
            done = TRUE;
        }
    }
    if (done) {
        return -1;
    }
    return 0;
}

/*
 * attempt to reshape an array without copying data
 *
 * This function should correctly handle all reshapes, including
 * axes of length 1. Zero strides should work but are untested.
 *
 * If a copy is needed, returns 0
 * If no copy is needed, returns 1 and fills newstrides
 *     with appropriate strides
 *
 * The "fortran" argument describes how the array should be viewed
 * during the reshape, not how it is stored in memory (that
 * information is in self->strides).
 *
 * If some output dimensions have length 1, the strides assigned to
 * them are arbitrary. In the current implementation, they are the
 * stride of the next-fastest index.
 */
static int
_attempt_nocopy_reshape(PyArrayObject *self, int newnd, intp* newdims,
                        intp *newstrides, int fortran)
{
    int oldnd;
    intp olddims[MAX_DIMS];
    intp oldstrides[MAX_DIMS];
    int oi, oj, ok, ni, nj, nk;
    int np, op;

    oldnd = 0;
    for (oi = 0; oi < self->nd; oi++) {
        if (self->dimensions[oi]!= 1) {
            olddims[oldnd] = self->dimensions[oi];
            oldstrides[oldnd] = self->strides[oi];
            oldnd++;
        }
    }

    /*
      fprintf(stderr, "_attempt_nocopy_reshape( (");
      for (oi=0; oi<oldnd; oi++)
      fprintf(stderr, "(%d,%d), ", olddims[oi], oldstrides[oi]);
      fprintf(stderr, ") -> (");
      for (ni=0; ni<newnd; ni++)
      fprintf(stderr, "(%d,*), ", newdims[ni]);
      fprintf(stderr, "), fortran=%d)\n", fortran);
    */


    np = 1;
    for (ni = 0; ni < newnd; ni++) {
        np *= newdims[ni];
    }
    op = 1;
    for (oi = 0; oi < oldnd; oi++) {
        op *= olddims[oi];
    }
    if (np != op) {
        /* different total sizes; no hope */
        return 0;
    }
    /* the current code does not handle 0-sized arrays, so give up */
    if (np == 0) {
        return 0;
    }

    oi = 0;
    oj = 1;
    ni = 0;
    nj = 1;
    while(ni < newnd && oi < oldnd) {
        np = newdims[ni];
        op = olddims[oi];

        while (np != op) {
            if (np < op) {
                np *= newdims[nj++];
            } else {
                op *= olddims[oj++];
            }
        }

        for (ok = oi; ok < oj - 1; ok++) {
            if (fortran) {
                if (oldstrides[ok+1] != olddims[ok]*oldstrides[ok]) {
                     /* not contiguous enough */
                    return 0;
                }
            }
            else {
                /* C order */
                if (oldstrides[ok] != olddims[ok+1]*oldstrides[ok+1]) {
                    /* not contiguous enough */
                    return 0;
                }
            }
        }

        if (fortran) {
            newstrides[ni] = oldstrides[oi];
            for (nk = ni + 1; nk < nj; nk++) {
                newstrides[nk] = newstrides[nk - 1]*newdims[nk - 1];
            }
        }
        else {
            /* C order */
            newstrides[nj - 1] = oldstrides[oj - 1];
            for (nk = nj - 1; nk > ni; nk--) {
                newstrides[nk - 1] = newstrides[nk]*newdims[nk];
            }
        }
        ni = nj++;
        oi = oj++;
    }

    /*
      fprintf(stderr, "success: _attempt_nocopy_reshape (");
      for (oi=0; oi<oldnd; oi++)
      fprintf(stderr, "(%d,%d), ", olddims[oi], oldstrides[oi]);
      fprintf(stderr, ") -> (");
      for (ni=0; ni<newnd; ni++)
      fprintf(stderr, "(%d,%d), ", newdims[ni], newstrides[ni]);
      fprintf(stderr, ")\n");
    */

    return 1;
}

static int
_fix_unknown_dimension(PyArray_Dims *newshape, intp s_original)
{
    intp *dimensions;
    intp i_unknown, s_known;
    int i, n;
    static char msg[] = "total size of new array must be unchanged";

    dimensions = newshape->ptr;
    n = newshape->len;
    s_known = 1;
    i_unknown = -1;

    for (i = 0; i < n; i++) {
        if (dimensions[i] < 0) {
            if (i_unknown == -1) {
                i_unknown = i;
            }
            else {
                PyErr_SetString(PyExc_ValueError,
                                "can only specify one"  \
                                " unknown dimension");
                return -1;
            }
        }
        else {
            s_known *= dimensions[i];
        }
    }

    if (i_unknown >= 0) {
        if ((s_known == 0) || (s_original % s_known != 0)) {
            PyErr_SetString(PyExc_ValueError, msg);
            return -1;
        }
        dimensions[i_unknown] = s_original/s_known;
    }
    else {
        if (s_original != s_known) {
            PyErr_SetString(PyExc_ValueError, msg);
            return -1;
        }
    }
    return 0;
}

/*
 * Returns a new array
 * with the new shape from the data
 * in the old array --- order-perspective depends on fortran argument.
 * copy-only-if-necessary
 */

/*NUMPY_API
 * New shape for an array
 */
static PyObject *
PyArray_Newshape(PyArrayObject *self, PyArray_Dims *newdims,
                 NPY_ORDER fortran)
{
    intp i;
    intp *dimensions = newdims->ptr;
    PyArrayObject *ret;
    int n = newdims->len;
    Bool same, incref = TRUE;
    intp *strides = NULL;
    intp newstrides[MAX_DIMS];
    int flags;

    if (fortran == PyArray_ANYORDER) {
        fortran = PyArray_ISFORTRAN(self);
    }
    /*  Quick check to make sure anything actually needs to be done */
    if (n == self->nd) {
        same = TRUE;
        i = 0;
        while (same && i < n) {
            if (PyArray_DIM(self,i) != dimensions[i]) {
                same=FALSE;
            }
            i++;
        }
        if (same) {
            return PyArray_View(self, NULL, NULL);
        }
    }

    /*
     * Returns a pointer to an appropriate strides array
     * if all we are doing is inserting ones into the shape,
     * or removing ones from the shape
     * or doing a combination of the two
     * In this case we don't need to do anything but update strides and
     * dimensions.  So, we can handle non single-segment cases.
     */
    i = _check_ones(self, n, dimensions, newstrides);
    if (i == 0) {
        strides = newstrides;
    }
    flags = self->flags;

    if (strides == NULL) {
        /*
         * we are really re-shaping not just adding ones to the shape somewhere
         * fix any -1 dimensions and check new-dimensions against old size
         */
        if (_fix_unknown_dimension(newdims, PyArray_SIZE(self)) < 0) {
            return NULL;
        }
        /*
         * sometimes we have to create a new copy of the array
         * in order to get the right orientation and
         * because we can't just re-use the buffer with the
         * data in the order it is in.
         */
        if (!(PyArray_ISONESEGMENT(self)) ||
            (((PyArray_CHKFLAGS(self, NPY_CONTIGUOUS) &&
               fortran == NPY_FORTRANORDER) ||
              (PyArray_CHKFLAGS(self, NPY_FORTRAN) &&
                  fortran == NPY_CORDER)) && (self->nd > 1))) {
            int success = 0;
            success = _attempt_nocopy_reshape(self,n,dimensions,
                                              newstrides,fortran);
            if (success) {
                /* no need to copy the array after all */
                strides = newstrides;
                flags = self->flags;
            }
            else {
                PyObject *new;
                new = PyArray_NewCopy(self, fortran);
                if (new == NULL) {
                    return NULL;
                }
                incref = FALSE;
                self = (PyArrayObject *)new;
                flags = self->flags;
            }
        }

        /* We always have to interpret the contiguous buffer correctly */

        /* Make sure the flags argument is set. */
        if (n > 1) {
            if (fortran == NPY_FORTRANORDER) {
                flags &= ~NPY_CONTIGUOUS;
                flags |= NPY_FORTRAN;
            }
            else {
                flags &= ~NPY_FORTRAN;
                flags |= NPY_CONTIGUOUS;
            }
        }
    }
    else if (n > 0) {
        /*
         * replace any 0-valued strides with
         * appropriate value to preserve contiguousness
         */
        if (fortran == PyArray_FORTRANORDER) {
            if (strides[0] == 0) {
                strides[0] = self->descr->elsize;
            }
            for (i = 1; i < n; i++) {
                if (strides[i] == 0) {
                    strides[i] = strides[i-1] * dimensions[i-1];
                }
            }
        }
        else {
            if (strides[n-1] == 0) {
                strides[n-1] = self->descr->elsize;
            }
            for (i = n - 2; i > -1; i--) {
                if (strides[i] == 0) {
                    strides[i] = strides[i+1] * dimensions[i+1];
                }
            }
        }
    }

    Py_INCREF(self->descr);
    ret = (PyAO *)PyArray_NewFromDescr(self->ob_type,
                                       self->descr,
                                       n, dimensions,
                                       strides,
                                       self->data,
                                       flags, (PyObject *)self);

    if (ret == NULL) {
        goto fail;
    }
    if (incref) {
        Py_INCREF(self);
    }
    ret->base = (PyObject *)self;
    PyArray_UpdateFlags(ret, CONTIGUOUS | FORTRAN);
    return (PyObject *)ret;

 fail:
    if (!incref) {
        Py_DECREF(self);
    }
    return NULL;
}



/*NUMPY_API
 *
 * return a new view of the array object with all of its unit-length
 * dimensions squeezed out if needed, otherwise
 * return the same array.
 */
static PyObject *
PyArray_Squeeze(PyArrayObject *self)
{
    int nd = self->nd;
    int newnd = nd;
    intp dimensions[MAX_DIMS];
    intp strides[MAX_DIMS];
    int i, j;
    PyObject *ret;

    if (nd == 0) {
        Py_INCREF(self);
        return (PyObject *)self;
    }
    for (j = 0, i = 0; i < nd; i++) {
        if (self->dimensions[i] == 1) {
            newnd -= 1;
        }
        else {
            dimensions[j] = self->dimensions[i];
            strides[j++] = self->strides[i];
        }
    }

    Py_INCREF(self->descr);
    ret = PyArray_NewFromDescr(self->ob_type,
                               self->descr,
                               newnd, dimensions,
                               strides, self->data,
                               self->flags,
                               (PyObject *)self);
    if (ret == NULL) {
        return NULL;
    }
    PyArray_FLAGS(ret) &= ~OWNDATA;
    PyArray_BASE(ret) = (PyObject *)self;
    Py_INCREF(self);
    return (PyObject *)ret;
}


/*NUMPY_API
 * Mean
 */
static PyObject *
PyArray_Mean(PyArrayObject *self, int axis, int rtype, PyArrayObject *out)
{
    PyObject *obj1 = NULL, *obj2 = NULL;
    PyObject *new, *ret;

    if ((new = _check_axis(self, &axis, 0)) == NULL) {
        return NULL;
    }
    obj1 = PyArray_GenericReduceFunction((PyAO *)new, n_ops.add, axis,
                                         rtype, out);
    obj2 = PyFloat_FromDouble((double) PyArray_DIM(new,axis));
    Py_DECREF(new);
    if (obj1 == NULL || obj2 == NULL) {
        Py_XDECREF(obj1);
        Py_XDECREF(obj2);
        return NULL;
    }
    if (!out) {
        ret = PyNumber_Divide(obj1, obj2);
    }
    else {
        ret = PyObject_CallFunction(n_ops.divide, "OOO", out, obj2, out);
    }
    Py_DECREF(obj1);
    Py_DECREF(obj2);
    return ret;
}

/*NUMPY_API
 * Set variance to 1 to by-pass square-root calculation and return variance
 * Std
 */
static PyObject *
PyArray_Std(PyArrayObject *self, int axis, int rtype, PyArrayObject *out,
	    int variance)
{
    return __New_PyArray_Std(self, axis, rtype, out, variance, 0);
}

static PyObject *
__New_PyArray_Std(PyArrayObject *self, int axis, int rtype, PyArrayObject *out,
		  int variance, int num)
{
    PyObject *obj1 = NULL, *obj2 = NULL, *obj3 = NULL, *new = NULL;
    PyObject *ret = NULL, *newshape = NULL;
    int i, n;
    intp val;

    if ((new = _check_axis(self, &axis, 0)) == NULL) {
        return NULL;
    }
    /* Compute and reshape mean */
    obj1 = PyArray_EnsureAnyArray(PyArray_Mean((PyAO *)new, axis, rtype, NULL));
    if (obj1 == NULL) {
        Py_DECREF(new);
        return NULL;
    }
    n = PyArray_NDIM(new);
    newshape = PyTuple_New(n);
    if (newshape == NULL) {
        Py_DECREF(obj1);
        Py_DECREF(new);
        return NULL;
    }
    for (i = 0; i < n; i++) {
        if (i == axis) {
            val = 1;
        }
        else {
            val = PyArray_DIM(new,i);
        }
        PyTuple_SET_ITEM(newshape, i, PyInt_FromLong((long)val));
    }
    obj2 = PyArray_Reshape((PyAO *)obj1, newshape);
    Py_DECREF(obj1);
    Py_DECREF(newshape);
    if (obj2 == NULL) {
        Py_DECREF(new);
        return NULL;
    }

    /* Compute x = x - mx */
    obj1 = PyArray_EnsureAnyArray(PyNumber_Subtract((PyObject *)new, obj2));
    Py_DECREF(obj2);
    if (obj1 == NULL) {
        Py_DECREF(new);
        return NULL;
    }
    /* Compute x * x */
    if (PyArray_ISCOMPLEX(obj1)) {
	obj3 = PyArray_Conjugate((PyAO *)obj1, NULL);
    }
    else {
	obj3 = obj1;
	Py_INCREF(obj1);
    }
    if (obj3 == NULL) {
        Py_DECREF(new);
        return NULL;
    }
    obj2 = PyArray_EnsureAnyArray                                      \
        (PyArray_GenericBinaryFunction((PyAO *)obj1, obj3, n_ops.multiply));
    Py_DECREF(obj1);
    Py_DECREF(obj3);
    if (obj2 == NULL) {
        Py_DECREF(new);
        return NULL;
    }
    if (PyArray_ISCOMPLEX(obj2)) {
	obj3 = PyObject_GetAttrString(obj2, "real");
        switch(rtype) {
        case NPY_CDOUBLE:
            rtype = NPY_DOUBLE;
            break;
        case NPY_CFLOAT:
            rtype = NPY_FLOAT;
            break;
        case NPY_CLONGDOUBLE:
            rtype = NPY_LONGDOUBLE;
            break;
        }
    }
    else {
	obj3 = obj2;
	Py_INCREF(obj2);
    }
    if (obj3 == NULL) {
        Py_DECREF(new);
        return NULL;
    }
    /* Compute add.reduce(x*x,axis) */
    obj1 = PyArray_GenericReduceFunction((PyAO *)obj3, n_ops.add,
                                         axis, rtype, NULL);
    Py_DECREF(obj3);
    Py_DECREF(obj2);
    if (obj1 == NULL) {
        Py_DECREF(new);
        return NULL;
    }
    n = PyArray_DIM(new,axis);
    Py_DECREF(new);
    n = (n-num);
    if (n == 0) {
        n = 1;
    }
    obj2 = PyFloat_FromDouble(1.0/((double )n));
    if (obj2 == NULL) {
        Py_DECREF(obj1);
        return NULL;
    }
    ret = PyNumber_Multiply(obj1, obj2);
    Py_DECREF(obj1);
    Py_DECREF(obj2);

    if (!variance) {
        obj1 = PyArray_EnsureAnyArray(ret);
        /* sqrt() */
        ret = PyArray_GenericUnaryFunction((PyAO *)obj1, n_ops.sqrt);
        Py_DECREF(obj1);
    }
    if (ret == NULL || PyArray_CheckExact(self)) {
        return ret;
    }
    if (PyArray_Check(self) && self->ob_type == ret->ob_type) {
        return ret;
    }
    obj1 = PyArray_EnsureArray(ret);
    if (obj1 == NULL) {
        return NULL;
    }
    ret = PyArray_View((PyAO *)obj1, NULL, self->ob_type);
    Py_DECREF(obj1);
    if (out) {
        if (PyArray_CopyAnyInto(out, (PyArrayObject *)ret) < 0) {
            Py_DECREF(ret);
            return NULL;
        }
        Py_DECREF(ret);
        Py_INCREF(out);
        return (PyObject *)out;
    }
    return ret;
}


/*NUMPY_API
 *Sum
 */
static PyObject *
PyArray_Sum(PyArrayObject *self, int axis, int rtype, PyArrayObject *out)
{
    PyObject *new, *ret;

    if ((new = _check_axis(self, &axis, 0)) == NULL) {
        return NULL;
    }
    ret = PyArray_GenericReduceFunction((PyAO *)new, n_ops.add, axis,
                                        rtype, out);
    Py_DECREF(new);
    return ret;
}

/*NUMPY_API
 * Prod
 */
static PyObject *
PyArray_Prod(PyArrayObject *self, int axis, int rtype, PyArrayObject *out)
{
    PyObject *new, *ret;

    if ((new = _check_axis(self, &axis, 0)) == NULL) {
        return NULL;
    }
    ret = PyArray_GenericReduceFunction((PyAO *)new, n_ops.multiply, axis,
                                        rtype, out);
    Py_DECREF(new);
    return ret;
}

/*NUMPY_API
 *CumSum
 */
static PyObject *
PyArray_CumSum(PyArrayObject *self, int axis, int rtype, PyArrayObject *out)
{
    PyObject *new, *ret;

    if ((new = _check_axis(self, &axis, 0)) == NULL) {
        return NULL;
    }
    ret = PyArray_GenericAccumulateFunction((PyAO *)new, n_ops.add, axis,
                                            rtype, out);
    Py_DECREF(new);
    return ret;
}

/*NUMPY_API
 * CumProd
 */
static PyObject *
PyArray_CumProd(PyArrayObject *self, int axis, int rtype, PyArrayObject *out)
{
    PyObject *new, *ret;

    if ((new = _check_axis(self, &axis, 0)) == NULL) {
        return NULL;
    }

    ret = PyArray_GenericAccumulateFunction((PyAO *)new,
                                            n_ops.multiply, axis,
                                            rtype, out);
    Py_DECREF(new);
    return ret;
}

/*NUMPY_API
 * Any
 */
static PyObject *
PyArray_Any(PyArrayObject *self, int axis, PyArrayObject *out)
{
    PyObject *new, *ret;

    if ((new = _check_axis(self, &axis, 0)) == NULL) {
        return NULL;
    }
    ret = PyArray_GenericReduceFunction((PyAO *)new,
                                        n_ops.logical_or, axis,
                                        PyArray_BOOL, out);
    Py_DECREF(new);
    return ret;
}

/*NUMPY_API
 * All
 */
static PyObject *
PyArray_All(PyArrayObject *self, int axis, PyArrayObject *out)
{
    PyObject *new, *ret;

    if ((new = _check_axis(self, &axis, 0)) == NULL) {
        return NULL;
    }
    ret = PyArray_GenericReduceFunction((PyAO *)new,
                                        n_ops.logical_and, axis,
                                        PyArray_BOOL, out);
    Py_DECREF(new);
    return ret;
}


/*NUMPY_API
 * Compress
 */
static PyObject *
PyArray_Compress(PyArrayObject *self, PyObject *condition, int axis,
                 PyArrayObject *out)
{
    PyArrayObject *cond;
    PyObject *res, *ret;

    cond = (PyAO *)PyArray_FROM_O(condition);
    if (cond == NULL) {
        return NULL;
    }
    if (cond->nd != 1) {
        Py_DECREF(cond);
        PyErr_SetString(PyExc_ValueError,
                        "condition must be 1-d array");
        return NULL;
    }

    res = PyArray_Nonzero(cond);
    Py_DECREF(cond);
    if (res == NULL) {
        return res;
    }
    ret = PyArray_TakeFrom(self, PyTuple_GET_ITEM(res, 0), axis,
                           out, NPY_RAISE);
    Py_DECREF(res);
    return ret;
}

/*NUMPY_API
 * Nonzero
 */
static PyObject *
PyArray_Nonzero(PyArrayObject *self)
{
    int n = self->nd, j;
    intp count = 0, i, size;
    PyArrayIterObject *it = NULL;
    PyObject *ret = NULL, *item;
    intp *dptr[MAX_DIMS];

    it = (PyArrayIterObject *)PyArray_IterNew((PyObject *)self);
    if (it == NULL) {
        return NULL;
    }
    size = it->size;
    for (i = 0; i < size; i++) {
        if (self->descr->f->nonzero(it->dataptr, self)) {
            count++;
        }
        PyArray_ITER_NEXT(it);
    }

    PyArray_ITER_RESET(it);
    ret = PyTuple_New(n);
    if (ret == NULL) {
        goto fail;
    }
    for (j = 0; j < n; j++) {
        item = PyArray_New(self->ob_type, 1, &count,
                           PyArray_INTP, NULL, NULL, 0, 0,
                           (PyObject *)self);
        if (item == NULL) {
            goto fail;
        }
        PyTuple_SET_ITEM(ret, j, item);
        dptr[j] = (intp *)PyArray_DATA(item);
    }
    if (n == 1) {
        for (i = 0; i < size; i++) {
            if (self->descr->f->nonzero(it->dataptr, self)) {
                *(dptr[0])++ = i;
            }
            PyArray_ITER_NEXT(it);
        }
    }
    else {
        /* reset contiguous so that coordinates gets updated */
        it->contiguous = 0;
        for (i = 0; i < size; i++) {
            if (self->descr->f->nonzero(it->dataptr, self)) {
                for (j = 0; j < n; j++) {
                    *(dptr[j])++ = it->coordinates[j];
                }
            }
            PyArray_ITER_NEXT(it);
        }
    }

    Py_DECREF(it);
    return ret;

 fail:
    Py_XDECREF(ret);
    Py_XDECREF(it);
    return NULL;

}

static PyObject *
_GenericBinaryOutFunction(PyArrayObject *m1, PyObject *m2, PyArrayObject *out,
			  PyObject *op)
{
    if (out == NULL) {
	return PyObject_CallFunction(op, "OO", m1, m2);
    }
    else {
	return PyObject_CallFunction(op, "OOO", m1, m2, out);
    }
}

static PyObject *
_slow_array_clip(PyArrayObject *self, PyObject *min, PyObject *max, PyArrayObject *out)
{
    PyObject *res1=NULL, *res2=NULL;

    if (max != NULL) {
	res1 = _GenericBinaryOutFunction(self, max, out, n_ops.minimum);
	if (res1 == NULL) {
            return NULL;
        }
    }
    else {
	res1 = (PyObject *)self;
	Py_INCREF(res1);
    }

    if (min != NULL) {
	res2 = _GenericBinaryOutFunction((PyArrayObject *)res1,
					 min, out, n_ops.maximum);
	if (res2 == NULL) {
            Py_XDECREF(res1);
            return NULL;
        }
    }
    else {
	res2 = res1;
	Py_INCREF(res2);
    }
    Py_DECREF(res1);
    return res2;
}

/*NUMPY_API
 * Clip
 */
static PyObject *
PyArray_Clip(PyArrayObject *self, PyObject *min, PyObject *max, PyArrayObject *out)
{
    PyArray_FastClipFunc *func;
    int outgood = 0, ingood = 0;
    PyArrayObject *maxa = NULL;
    PyArrayObject *mina = NULL;
    PyArrayObject *newout = NULL, *newin = NULL;
    PyArray_Descr *indescr, *newdescr;
    char *max_data, *min_data;
    PyObject *zero;

    if ((max == NULL) && (min == NULL)) {
	PyErr_SetString(PyExc_ValueError, "array_clip: must set either max "\
			"or min");
	return NULL;
    }

    func = self->descr->f->fastclip;
    if (func == NULL || (min != NULL && !PyArray_CheckAnyScalar(min)) ||
        (max != NULL && !PyArray_CheckAnyScalar(max))) {
        return _slow_array_clip(self, min, max, out);
    }
    /* Use the fast scalar clip function */

    /* First we need to figure out the correct type */
    indescr = NULL;
    if (min != NULL) {
	indescr = PyArray_DescrFromObject(min, NULL);
	if (indescr == NULL) {
            return NULL;
        }
    }
    if (max != NULL) {
	newdescr = PyArray_DescrFromObject(max, indescr);
	Py_XDECREF(indescr);
	if (newdescr == NULL) {
            return NULL;
        }
    }
    else {
        /* Steal the reference */
	newdescr = indescr;
    }


    /*
     * Use the scalar descriptor only if it is of a bigger
     * KIND than the input array (and then find the
     * type that matches both).
     */
    if (PyArray_ScalarKind(newdescr->type_num, NULL) >
        PyArray_ScalarKind(self->descr->type_num, NULL)) {
        indescr = _array_small_type(newdescr, self->descr);
        func = indescr->f->fastclip;
    }
    else {
        indescr = self->descr;
        Py_INCREF(indescr);
    }
    Py_DECREF(newdescr);

    if (!PyDataType_ISNOTSWAPPED(indescr)) {
        PyArray_Descr *descr2;
        descr2 = PyArray_DescrNewByteorder(indescr, '=');
        Py_DECREF(indescr);
        if (descr2 == NULL) {
            goto fail;
        }
        indescr = descr2;
    }

    /* Convert max to an array */
    if (max != NULL) {
	maxa = (NPY_AO *)PyArray_FromAny(max, indescr, 0, 0,
					 NPY_DEFAULT, NULL);
	if (maxa == NULL) {
            return NULL;
        }
    }
    else {
	/* Side-effect of PyArray_FromAny */
	Py_DECREF(indescr);
    }

    /*
     * If we are unsigned, then make sure min is not < 0
     * This is to match the behavior of _slow_array_clip
     *
     * We allow min and max to go beyond the limits
     * for other data-types in which case they
     * are interpreted as their modular counterparts.
    */
    if (min != NULL) {
	if (PyArray_ISUNSIGNED(self)) {
	    int cmp;
	    zero = PyInt_FromLong(0);
	    cmp = PyObject_RichCompareBool(min, zero, Py_LT);
	    if (cmp == -1) {
                Py_DECREF(zero);
                goto fail;
            }
	    if (cmp == 1) {
		min = zero;
	    }
	    else {
		Py_DECREF(zero);
		Py_INCREF(min);
	    }
	}
	else {
	    Py_INCREF(min);
	}

	/* Convert min to an array */
	Py_INCREF(indescr);
	mina = (NPY_AO *)PyArray_FromAny(min, indescr, 0, 0,
					 NPY_DEFAULT, NULL);
	Py_DECREF(min);
	if (mina == NULL) {
            goto fail;
        }
    }


    /*
     * Check to see if input is single-segment, aligned,
     * and in native byteorder
     */
    if (PyArray_ISONESEGMENT(self) && PyArray_CHKFLAGS(self, ALIGNED) &&
        PyArray_ISNOTSWAPPED(self) && (self->descr == indescr)) {
        ingood = 1;
    }
    if (!ingood) {
        int flags;

        if (PyArray_ISFORTRAN(self)) {
            flags = NPY_FARRAY;
        }
        else {
            flags = NPY_CARRAY;
        }
        Py_INCREF(indescr);
        newin = (NPY_AO *)PyArray_FromArray(self, indescr, flags);
        if (newin == NULL) {
            goto fail;
        }
    }
    else {
        newin = self;
        Py_INCREF(newin);
    }

    /*
     * At this point, newin is a single-segment, aligned, and correct
     * byte-order array of the correct type
     *
     * if ingood == 0, then it is a copy, otherwise,
     * it is the original input.
     */

    /*
     * If we have already made a copy of the data, then use
     * that as the output array
     */
    if (out == NULL && !ingood) {
        out = newin;
    }

    /*
     * Now, we know newin is a usable array for fastclip,
     * we need to make sure the output array is available
     * and usable
     */
    if (out == NULL) {
        Py_INCREF(indescr);
        out = (NPY_AO*)PyArray_NewFromDescr(self->ob_type,
                                            indescr, self->nd,
                                            self->dimensions,
                                            NULL, NULL,
                                            PyArray_ISFORTRAN(self),
                                            (PyObject *)self);
        if (out == NULL) {
            goto fail;
        }
        outgood = 1;
    }
    else Py_INCREF(out);
    /* Input is good at this point */
    if (out == newin) {
        outgood = 1;
    }
    if (!outgood && PyArray_ISONESEGMENT(out) &&
        PyArray_CHKFLAGS(out, ALIGNED) && PyArray_ISNOTSWAPPED(out) &&
        PyArray_EquivTypes(out->descr, indescr)) {
        outgood = 1;
    }

    /*
     * Do we still not have a suitable output array?
     * Create one, now
     */
    if (!outgood) {
        int oflags;
        if (PyArray_ISFORTRAN(out))
            oflags = NPY_FARRAY;
        else
            oflags = NPY_CARRAY;
        oflags |= NPY_UPDATEIFCOPY | NPY_FORCECAST;
        Py_INCREF(indescr);
        newout = (NPY_AO*)PyArray_FromArray(out, indescr, oflags);
        if (newout == NULL) {
            goto fail;
        }
    }
    else {
        newout = out;
        Py_INCREF(newout);
    }

    /* make sure the shape of the output array is the same */
    if (!PyArray_SAMESHAPE(newin, newout)) {
        PyErr_SetString(PyExc_ValueError, "clip: Output array must have the"
                        "same shape as the input.");
        goto fail;
    }
    if (newout->data != newin->data) {
        memcpy(newout->data, newin->data, PyArray_NBYTES(newin));
    }

    /* Now we can call the fast-clip function */
    min_data = max_data = NULL;
    if (mina != NULL) {
	min_data = mina->data;
    }
    if (maxa != NULL) {
	max_data = maxa->data;
    }
    func(newin->data, PyArray_SIZE(newin), min_data, max_data, newout->data);

    /* Clean up temporary variables */
    Py_XDECREF(mina);
    Py_XDECREF(maxa);
    Py_DECREF(newin);
    /* Copy back into out if out was not already a nice array. */
    Py_DECREF(newout);
    return (PyObject *)out;

 fail:
    Py_XDECREF(maxa);
    Py_XDECREF(mina);
    Py_XDECREF(newin);
    PyArray_XDECREF_ERR(newout);
    return NULL;
}


/*NUMPY_API
 * Conjugate
 */
static PyObject *
PyArray_Conjugate(PyArrayObject *self, PyArrayObject *out)
{
    if (PyArray_ISCOMPLEX(self)) {
        if (out == NULL) {
            return PyArray_GenericUnaryFunction(self,
                                                n_ops.conjugate);
        }
        else {
            return PyArray_GenericBinaryFunction(self,
                                                 (PyObject *)out,
                                                 n_ops.conjugate);
        }
    }
    else {
        PyArrayObject *ret;
        if (out) {
            if (PyArray_CopyAnyInto(out, self) < 0) {
                return NULL;
            }
            ret = out;
        }
        else {
            ret = self;
        }
        Py_INCREF(ret);
        return (PyObject *)ret;
    }
}

/*NUMPY_API
 * Trace
 */
static PyObject *
PyArray_Trace(PyArrayObject *self, int offset, int axis1, int axis2,
              int rtype, PyArrayObject *out)
{
    PyObject *diag = NULL, *ret = NULL;

    diag = PyArray_Diagonal(self, offset, axis1, axis2);
    if (diag == NULL) {
        return NULL;
    }
    ret = PyArray_GenericReduceFunction((PyAO *)diag, n_ops.add, -1, rtype, out);
    Py_DECREF(diag);
    return ret;
}

/*NUMPY_API
 * Diagonal
 */
static PyObject *
PyArray_Diagonal(PyArrayObject *self, int offset, int axis1, int axis2)
{
    int n = self->nd;
    PyObject *new;
    PyArray_Dims newaxes;
    intp dims[MAX_DIMS];
    int i, pos;

    newaxes.ptr = dims;
    if (n < 2) {
        PyErr_SetString(PyExc_ValueError,
                        "array.ndim must be >= 2");
        return NULL;
    }
    if (axis1 < 0) {
        axis1 += n;
    }
    if (axis2 < 0) {
        axis2 += n;
    }
    if ((axis1 == axis2) || (axis1 < 0) || (axis1 >= n) ||
        (axis2 < 0) || (axis2 >= n)) {
        PyErr_Format(PyExc_ValueError, "axis1(=%d) and axis2(=%d) "\
                     "must be different and within range (nd=%d)",
                     axis1, axis2, n);
        return NULL;
    }

    newaxes.len = n;
    /* insert at the end */
    newaxes.ptr[n-2] = axis1;
    newaxes.ptr[n-1] = axis2;
    pos = 0;
    for (i = 0; i < n; i++) {
        if ((i==axis1) || (i==axis2)) {
            continue;
        }
        newaxes.ptr[pos++] = i;
    }
    new = PyArray_Transpose(self, &newaxes);
    if (new == NULL) {
        return NULL;
    }
    self = (PyAO *)new;

    if (n == 2) {
        PyObject *a = NULL, *indices= NULL, *ret = NULL;
        intp n1, n2, start, stop, step, count;
        intp *dptr;

        n1 = self->dimensions[0];
        n2 = self->dimensions[1];
        step = n2 + 1;
        if (offset < 0) {
            start = -n2 * offset;
            stop = MIN(n2, n1+offset)*(n2+1) - n2*offset;
        }
        else {
            start = offset;
            stop = MIN(n1, n2-offset)*(n2+1) + offset;
        }

        /* count = ceil((stop-start)/step) */
        count = ((stop-start) / step) + (((stop-start) % step) != 0);
        indices = PyArray_New(&PyArray_Type, 1, &count,
                              PyArray_INTP, NULL, NULL, 0, 0, NULL);
        if (indices == NULL) {
            Py_DECREF(self);
            return NULL;
        }
        dptr = (intp *)PyArray_DATA(indices);
        for (n1 = start; n1 < stop; n1 += step) {
            *dptr++ = n1;
        }
        a = PyArray_IterNew((PyObject *)self);
        Py_DECREF(self);
        if (a == NULL) {
            Py_DECREF(indices);
            return NULL;
        }
        ret = PyObject_GetItem(a, indices);
        Py_DECREF(a);
        Py_DECREF(indices);
        return ret;
    }

    else {
        /*
         * my_diagonal = []
         * for i in range (s [0]) :
         * my_diagonal.append (diagonal (a [i], offset))
         * return array (my_diagonal)
         */
        PyObject *mydiagonal = NULL, *new = NULL, *ret = NULL, *sel = NULL;
        intp i, n1;
        int res;
        PyArray_Descr *typecode;

        typecode = self->descr;
        mydiagonal = PyList_New(0);
        if (mydiagonal == NULL) {
            Py_DECREF(self);
            return NULL;
        }
        n1 = self->dimensions[0];
        for (i = 0; i < n1; i++) {
            new = PyInt_FromLong((long) i);
            sel = PyArray_EnsureAnyArray(PyObject_GetItem((PyObject *)self, new));
            Py_DECREF(new);
            if (sel == NULL) {
                Py_DECREF(self);
                Py_DECREF(mydiagonal);
                return NULL;
            }
            new = PyArray_Diagonal((PyAO *)sel, offset, n-3, n-2);
            Py_DECREF(sel);
            if (new == NULL) {
                Py_DECREF(self);
                Py_DECREF(mydiagonal);
                return NULL;
            }
            res = PyList_Append(mydiagonal, new);
            Py_DECREF(new);
            if (res < 0) {
                Py_DECREF(self);
                Py_DECREF(mydiagonal);
                return NULL;
            }
        }
        Py_DECREF(self);
        Py_INCREF(typecode);
        ret =  PyArray_FromAny(mydiagonal, typecode, 0, 0, 0, NULL);
        Py_DECREF(mydiagonal);
        return ret;
    }
}

/*
 * simulates a C-style 1-3 dimensional array which can be accesed using
 * ptr[i]  or ptr[i][j] or ptr[i][j][k] -- requires pointer allocation
 * for 2-d and 3-d.
 *
 * For 2-d and up, ptr is NOT equivalent to a statically defined
 * 2-d or 3-d array.  In particular, it cannot be passed into a
 * function that requires a true pointer to a fixed-size array.
 */

/*NUMPY_API
 * Simulate a C-array
 * steals a reference to typedescr -- can be NULL
 */
static int
PyArray_AsCArray(PyObject **op, void *ptr, intp *dims, int nd,
                 PyArray_Descr* typedescr)
{
    PyArrayObject *ap;
    intp n, m, i, j;
    char **ptr2;
    char ***ptr3;

    if ((nd < 1) || (nd > 3)) {
        PyErr_SetString(PyExc_ValueError,
                        "C arrays of only 1-3 dimensions available");
        Py_XDECREF(typedescr);
        return -1;
    }
    if ((ap = (PyArrayObject*)PyArray_FromAny(*op, typedescr, nd, nd,
                                              CARRAY, NULL)) == NULL) {
        return -1;
    }
    switch(nd) {
    case 1:
        *((char **)ptr) = ap->data;
        break;
    case 2:
        n = ap->dimensions[0];
        ptr2 = (char **)_pya_malloc(n * sizeof(char *));
        if (!ptr2) {
            goto fail;
        }
        for (i = 0; i < n; i++) {
            ptr2[i] = ap->data + i*ap->strides[0];
        }
        *((char ***)ptr) = ptr2;
        break;
    case 3:
        n = ap->dimensions[0];
        m = ap->dimensions[1];
        ptr3 = (char ***)_pya_malloc(n*(m+1) * sizeof(char *));
        if (!ptr3) {
            goto fail;
        }
        for (i = 0; i < n; i++) {
            ptr3[i] = ptr3[n + (m-1)*i];
            for (j = 0; j < m; j++) {
                ptr3[i][j] = ap->data + i*ap->strides[0] + j*ap->strides[1];
            }
        }
        *((char ****)ptr) = ptr3;
    }
    memcpy(dims, ap->dimensions, nd*sizeof(intp));
    *op = (PyObject *)ap;
    return 0;

 fail:
    PyErr_SetString(PyExc_MemoryError, "no memory");
    return -1;
}

/* Deprecated --- Use PyArray_AsCArray instead */

/*NUMPY_API
 * Convert to a 1D C-array
 */
static int
PyArray_As1D(PyObject **op, char **ptr, int *d1, int typecode)
{
    intp newd1;
    PyArray_Descr *descr;
    char msg[] = "PyArray_As1D: use PyArray_AsCArray.";

    if (DEPRECATE(msg) < 0) {
        return -1;
    }
    descr = PyArray_DescrFromType(typecode);
    if (PyArray_AsCArray(op, (void *)ptr, &newd1, 1, descr) == -1) {
        return -1;
    }
    *d1 = (int) newd1;
    return 0;
}

/*NUMPY_API
 * Convert to a 2D C-array
 */
static int
PyArray_As2D(PyObject **op, char ***ptr, int *d1, int *d2, int typecode)
{
    intp newdims[2];
    PyArray_Descr *descr;
    char msg[] = "PyArray_As1D: use PyArray_AsCArray.";

    if (DEPRECATE(msg) < 0) {
        return -1;
    }
    descr = PyArray_DescrFromType(typecode);
    if (PyArray_AsCArray(op, (void *)ptr, newdims, 2, descr) == -1) {
        return -1;
    }
    *d1 = (int ) newdims[0];
    *d2 = (int ) newdims[1];
    return 0;
}

/* End Deprecated */

/*NUMPY_API
 * Free pointers created if As2D is called
 */
static int
PyArray_Free(PyObject *op, void *ptr)
{
    PyArrayObject *ap = (PyArrayObject *)op;

    if ((ap->nd < 1) || (ap->nd > 3)) {
        return -1;
    }
    if (ap->nd >= 2) {
        _pya_free(ptr);
    }
    Py_DECREF(ap);
    return 0;
}


static PyObject *
_swap_and_concat(PyObject *op, int axis, int n)
{
    PyObject *newtup = NULL;
    PyObject *otmp, *arr;
    int i;

    newtup = PyTuple_New(n);
    if (newtup == NULL) {
        return NULL;
    }
    for (i = 0; i < n; i++) {
        otmp = PySequence_GetItem(op, i);
        arr = PyArray_FROM_O(otmp);
        Py_DECREF(otmp);
        if (arr == NULL) {
            goto fail;
        }
        otmp = PyArray_SwapAxes((PyArrayObject *)arr, axis, 0);
        Py_DECREF(arr);
        if (otmp == NULL) {
            goto fail;
        }
        PyTuple_SET_ITEM(newtup, i, otmp);
    }
    otmp = PyArray_Concatenate(newtup, 0);
    Py_DECREF(newtup);
    if (otmp == NULL) {
        return NULL;
    }
    arr = PyArray_SwapAxes((PyArrayObject *)otmp, axis, 0);
    Py_DECREF(otmp);
    return arr;

 fail:
    Py_DECREF(newtup);
    return NULL;
}

/*NUMPY_API
 * Concatenate
 *
 * Concatenate an arbitrary Python sequence into an array.
 * op is a python object supporting the sequence interface.
 * Its elements will be concatenated together to form a single
 * multidimensional array. If axis is MAX_DIMS or bigger, then
 * each sequence object will be flattened before concatenation
*/
static PyObject *
PyArray_Concatenate(PyObject *op, int axis)
{
    PyArrayObject *ret, **mps;
    PyObject *otmp;
    int i, n, tmp, nd = 0, new_dim;
    char *data;
    PyTypeObject *subtype;
    double prior1, prior2;
    intp numbytes;

    n = PySequence_Length(op);
    if (n == -1) {
        return NULL;
    }
    if (n == 0) {
        PyErr_SetString(PyExc_ValueError,
                        "concatenation of zero-length sequences is "\
                        "impossible");
        return NULL;
    }

    if ((axis < 0) || ((0 < axis) && (axis < MAX_DIMS))) {
        return _swap_and_concat(op, axis, n);
    }
    mps = PyArray_ConvertToCommonType(op, &n);
    if (mps == NULL) {
        return NULL;
    }

    /*
     * Make sure these arrays are legal to concatenate.
     * Must have same dimensions except d0
     */
    prior1 = PyArray_PRIORITY;
    subtype = &PyArray_Type;
    ret = NULL;
    for (i = 0; i < n; i++) {
        if (axis >= MAX_DIMS) {
            otmp = PyArray_Ravel(mps[i],0);
            Py_DECREF(mps[i]);
            mps[i] = (PyArrayObject *)otmp;
        }
        if (mps[i]->ob_type != subtype) {
            prior2 = PyArray_GetPriority((PyObject *)(mps[i]), 0.0);
            if (prior2 > prior1) {
                prior1 = prior2;
                subtype = mps[i]->ob_type;
            }
        }
    }

    new_dim = 0;
    for (i = 0; i < n; i++) {
        if (mps[i] == NULL) {
            goto fail;
        }
        if (i == 0) {
            nd = mps[i]->nd;
        }
        else {
            if (nd != mps[i]->nd) {
                PyErr_SetString(PyExc_ValueError,
                                "arrays must have same "\
                                "number of dimensions");
                goto fail;
            }
            if (!PyArray_CompareLists(mps[0]->dimensions+1,
                                      mps[i]->dimensions+1,
                                      nd-1)) {
                PyErr_SetString(PyExc_ValueError,
                                "array dimensions must "\
                                "agree except for d_0");
                goto fail;
            }
        }
        if (nd == 0) {
            PyErr_SetString(PyExc_ValueError,
                            "0-d arrays can't be concatenated");
            goto fail;
        }
        new_dim += mps[i]->dimensions[0];
    }
    tmp = mps[0]->dimensions[0];
    mps[0]->dimensions[0] = new_dim;
    Py_INCREF(mps[0]->descr);
    ret = (PyArrayObject *)PyArray_NewFromDescr(subtype,
                                                mps[0]->descr, nd,
                                                mps[0]->dimensions,
                                                NULL, NULL, 0,
                                                (PyObject *)ret);
    mps[0]->dimensions[0] = tmp;

    if (ret == NULL) {
        goto fail;
    }
    data = ret->data;
    for (i = 0; i < n; i++) {
        numbytes = PyArray_NBYTES(mps[i]);
        memcpy(data, mps[i]->data, numbytes);
        data += numbytes;
    }

    PyArray_INCREF(ret);
    for (i = 0; i < n; i++) {
        Py_XDECREF(mps[i]);
    }
    PyDataMem_FREE(mps);
    return (PyObject *)ret;

 fail:
    Py_XDECREF(ret);
    for (i = 0; i < n; i++) {
        Py_XDECREF(mps[i]);
    }
    PyDataMem_FREE(mps);
    return NULL;
}

/*NUMPY_API
 * SwapAxes
 */
static PyObject *
PyArray_SwapAxes(PyArrayObject *ap, int a1, int a2)
{
    PyArray_Dims new_axes;
    intp dims[MAX_DIMS];
    int n, i, val;
    PyObject *ret;

    if (a1 == a2) {
        Py_INCREF(ap);
        return (PyObject *)ap;
    }

    n = ap->nd;
    if (n <= 1) {
        Py_INCREF(ap);
        return (PyObject *)ap;
    }

    if (a1 < 0) {
        a1 += n;
    }
    if (a2 < 0) {
        a2 += n;
    }
    if ((a1 < 0) || (a1 >= n)) {
        PyErr_SetString(PyExc_ValueError,
                        "bad axis1 argument to swapaxes");
        return NULL;
    }
    if ((a2 < 0) || (a2 >= n)) {
        PyErr_SetString(PyExc_ValueError,
                        "bad axis2 argument to swapaxes");
        return NULL;
    }
    new_axes.ptr = dims;
    new_axes.len = n;

    for (i = 0; i < n; i++) {
        if (i == a1) {
            val = a2;
        }
        else if (i == a2) {
            val = a1;
        }
        else {
            val = i;
        }
        new_axes.ptr[i] = val;
    }
    ret = PyArray_Transpose(ap, &new_axes);
    return ret;
}

/*NUMPY_API
 * Return Transpose.
 */
static PyObject *
PyArray_Transpose(PyArrayObject *ap, PyArray_Dims *permute)
{
    intp *axes, axis;
    intp i, n;
    intp permutation[MAX_DIMS], reverse_permutation[MAX_DIMS];
    PyArrayObject *ret = NULL;

    if (permute == NULL) {
        n = ap->nd;
        for (i = 0; i < n; i++) {
            permutation[i] = n-1-i;
        }
    }
    else {
        n = permute->len;
        axes = permute->ptr;
        if (n != ap->nd) {
            PyErr_SetString(PyExc_ValueError,
                            "axes don't match array");
            return NULL;
        }
        for (i = 0; i < n; i++) {
            reverse_permutation[i] = -1;
        }
        for (i = 0; i < n; i++) {
            axis = axes[i];
            if (axis < 0) {
                axis = ap->nd + axis;
            }
            if (axis < 0 || axis >= ap->nd) {
                PyErr_SetString(PyExc_ValueError,
                                "invalid axis for this array");
                return NULL;
            }
            if (reverse_permutation[axis] != -1) {
                PyErr_SetString(PyExc_ValueError,
                                "repeated axis in transpose");
                return NULL;
            }
            reverse_permutation[axis] = i;
            permutation[i] = axis;
        }
        for (i = 0; i < n; i++) {
        }
    }

    /*
     * this allocates memory for dimensions and strides (but fills them
     * incorrectly), sets up descr, and points data at ap->data.
     */
    Py_INCREF(ap->descr);
    ret = (PyArrayObject *)\
        PyArray_NewFromDescr(ap->ob_type,
                             ap->descr,
                             n, ap->dimensions,
                             NULL, ap->data, ap->flags,
                             (PyObject *)ap);
    if (ret == NULL) {
        return NULL;
    }
    /* point at true owner of memory: */
    ret->base = (PyObject *)ap;
    Py_INCREF(ap);

    /* fix the dimensions and strides of the return-array */
    for (i = 0; i < n; i++) {
        ret->dimensions[i] = ap->dimensions[permutation[i]];
        ret->strides[i] = ap->strides[permutation[i]];
    }
    PyArray_UpdateFlags(ret, CONTIGUOUS | FORTRAN);
    return (PyObject *)ret;
}

/*NUMPY_API
 * Repeat the array.
 */
static PyObject *
PyArray_Repeat(PyArrayObject *aop, PyObject *op, int axis)
{
    intp *counts;
    intp n, n_outer, i, j, k, chunk, total;
    intp tmp;
    int nd;
    PyArrayObject *repeats = NULL;
    PyObject *ap = NULL;
    PyArrayObject *ret = NULL;
    char *new_data, *old_data;

    repeats = (PyAO *)PyArray_ContiguousFromAny(op, PyArray_INTP, 0, 1);
    if (repeats == NULL) {
        return NULL;
    }
    nd = repeats->nd;
    counts = (intp *)repeats->data;

    if ((ap=_check_axis(aop, &axis, CARRAY))==NULL) {
        Py_DECREF(repeats);
        return NULL;
    }

    aop = (PyAO *)ap;
    if (nd == 1) {
        n = repeats->dimensions[0];
    }
    else {
        /* nd == 0 */
        n = aop->dimensions[axis];
    }
    if (aop->dimensions[axis] != n) {
        PyErr_SetString(PyExc_ValueError,
                        "a.shape[axis] != len(repeats)");
        goto fail;
    }

    if (nd == 0) {
        total = counts[0]*n;
    }
    else {

        total = 0;
        for (j = 0; j < n; j++) {
            if (counts[j] < 0) {
                PyErr_SetString(PyExc_ValueError, "count < 0");
                goto fail;
            }
            total += counts[j];
        }
    }


    /* Construct new array */
    aop->dimensions[axis] = total;
    Py_INCREF(aop->descr);
    ret = (PyArrayObject *)PyArray_NewFromDescr(aop->ob_type,
                                                aop->descr,
                                                aop->nd,
                                                aop->dimensions,
                                                NULL, NULL, 0,
                                                (PyObject *)aop);
    aop->dimensions[axis] = n;
    if (ret == NULL) {
        goto fail;
    }
    new_data = ret->data;
    old_data = aop->data;

    chunk = aop->descr->elsize;
    for(i = axis + 1; i < aop->nd; i++) {
        chunk *= aop->dimensions[i];
    }

    n_outer = 1;
    for (i = 0; i < axis; i++) {
        n_outer *= aop->dimensions[i];
    }
    for (i = 0; i < n_outer; i++) {
        for (j = 0; j < n; j++) {
            tmp = nd ? counts[j] : counts[0];
            for (k = 0; k < tmp; k++) {
                memcpy(new_data, old_data, chunk);
                new_data += chunk;
            }
            old_data += chunk;
        }
    }

    Py_DECREF(repeats);
    PyArray_INCREF(ret);
    Py_XDECREF(aop);
    return (PyObject *)ret;

 fail:
    Py_DECREF(repeats);
    Py_XDECREF(aop);
    Py_XDECREF(ret);
    return NULL;
}


static int
_signbit_set(PyArrayObject *arr)
{
    static char bitmask = (char) 0x80;
    char *ptr;  /* points to the byte to test */
    char byteorder;
    int elsize;

    elsize = arr->descr->elsize;
    byteorder = arr->descr->byteorder;
    ptr = arr->data;
    if (elsize > 1 &&
        (byteorder == PyArray_LITTLE ||
         (byteorder == PyArray_NATIVE &&
          PyArray_ISNBO(PyArray_LITTLE)))) {
        ptr += elsize - 1;
    }
    return ((*ptr & bitmask) != 0);
}


/*NUMPY_API
 * ScalarKind
 */
static NPY_SCALARKIND
PyArray_ScalarKind(int typenum, PyArrayObject **arr)
{
    if (PyTypeNum_ISSIGNED(typenum)) {
        if (arr && _signbit_set(*arr)) {
            return PyArray_INTNEG_SCALAR;
        }
        else {
            return PyArray_INTPOS_SCALAR;
        }
    }
    if (PyTypeNum_ISFLOAT(typenum)) {
        return PyArray_FLOAT_SCALAR;
    }
    if (PyTypeNum_ISUNSIGNED(typenum)) {
        return PyArray_INTPOS_SCALAR;
    }
    if (PyTypeNum_ISCOMPLEX(typenum)) {
        return PyArray_COMPLEX_SCALAR;
    }
    if (PyTypeNum_ISBOOL(typenum)) {
        return PyArray_BOOL_SCALAR;
    }

    if (PyTypeNum_ISUSERDEF(typenum)) {
        NPY_SCALARKIND retval;
        PyArray_Descr* descr = PyArray_DescrFromType(typenum);

        if (descr->f->scalarkind) {
            retval = descr->f->scalarkind((arr ? *arr : NULL));
        }
        else {
            retval = PyArray_NOSCALAR;
        }
        Py_DECREF(descr);
        return retval;
    }
    return PyArray_OBJECT_SCALAR;
}

/*NUMPY_API*/
static int
PyArray_CanCoerceScalar(int thistype, int neededtype,
                        NPY_SCALARKIND scalar)
{
    PyArray_Descr* from;
    int *castlist;

    if (scalar == PyArray_NOSCALAR) {
        return PyArray_CanCastSafely(thistype, neededtype);
    }
    from = PyArray_DescrFromType(thistype);
    if (from->f->cancastscalarkindto
        && (castlist = from->f->cancastscalarkindto[scalar])) {
        while (*castlist != PyArray_NOTYPE) {
            if (*castlist++ == neededtype) {
                Py_DECREF(from);
                return 1;
            }
        }
    }
    Py_DECREF(from);

    switch(scalar) {
    case PyArray_BOOL_SCALAR:
    case PyArray_OBJECT_SCALAR:
        return PyArray_CanCastSafely(thistype, neededtype);
    default:
        if (PyTypeNum_ISUSERDEF(neededtype)) {
            return FALSE;
        }
        switch(scalar) {
        case PyArray_INTPOS_SCALAR:
            return (neededtype >= PyArray_BYTE);
        case PyArray_INTNEG_SCALAR:
            return (neededtype >= PyArray_BYTE)
                && !(PyTypeNum_ISUNSIGNED(neededtype));
        case PyArray_FLOAT_SCALAR:
            return (neededtype >= PyArray_FLOAT);
        case PyArray_COMPLEX_SCALAR:
            return (neededtype >= PyArray_CFLOAT);
        default:
            /* should never get here... */
            return 1;
        }
    }
}

/* Raises error when len(op) == 0 */

/*NUMPY_API*/
static PyArrayObject **
PyArray_ConvertToCommonType(PyObject *op, int *retn)
{
    int i, n, allscalars = 0;
    PyArrayObject **mps = NULL;
    PyObject *otmp;
    PyArray_Descr *intype = NULL, *stype = NULL;
    PyArray_Descr *newtype = NULL;
    NPY_SCALARKIND scalarkind = NPY_NOSCALAR, intypekind = NPY_NOSCALAR;

    *retn = n = PySequence_Length(op);
    if (n == 0) {
	PyErr_SetString(PyExc_ValueError, "0-length sequence.");
    }
    if (PyErr_Occurred()) {
        *retn = 0;
        return NULL;
    }
    mps = (PyArrayObject **)PyDataMem_NEW(n*sizeof(PyArrayObject *));
    if (mps == NULL) {
        *retn = 0;
        return (void*)PyErr_NoMemory();
    }

    if (PyArray_Check(op)) {
        for (i = 0; i < n; i++) {
            mps[i] = (PyArrayObject *) array_big_item((PyArrayObject *)op, i);
        }
        if (!PyArray_ISCARRAY(op)) {
            for (i = 0; i < n; i++) {
                PyObject *obj;
                obj = PyArray_NewCopy(mps[i], NPY_CORDER);
                Py_DECREF(mps[i]);
                mps[i] = (PyArrayObject *)obj;
            }
        }
        return mps;
    }

    for (i = 0; i < n; i++) {
        otmp = PySequence_GetItem(op, i);
        if (!PyArray_CheckAnyScalar(otmp)) {
            newtype = PyArray_DescrFromObject(otmp, intype);
            Py_XDECREF(intype);
            intype = newtype;
            mps[i] = NULL;
            intypekind = PyArray_ScalarKind(intype->type_num, NULL);
        }
        else {
            newtype = PyArray_DescrFromObject(otmp, stype);
            Py_XDECREF(stype);
            stype = newtype;
            scalarkind = PyArray_ScalarKind(newtype->type_num, NULL);
            mps[i] = (PyArrayObject *)Py_None;
            Py_INCREF(Py_None);
        }
        Py_XDECREF(otmp);
    }
    if (intype==NULL) {
        /* all scalars */
        allscalars = 1;
        intype = stype;
        Py_INCREF(intype);
        for (i = 0; i < n; i++) {
            Py_XDECREF(mps[i]);
            mps[i] = NULL;
        }
    }
    else if ((stype != NULL) && (intypekind != scalarkind)) {
        /*
         * we need to upconvert to type that
         * handles both intype and stype
         * also don't forcecast the scalars.
         */
        if (!PyArray_CanCoerceScalar(stype->type_num,
                                     intype->type_num,
                                     scalarkind)) {
            newtype = _array_small_type(intype, stype);
            Py_XDECREF(intype);
            intype = newtype;
        }
        for (i = 0; i < n; i++) {
            Py_XDECREF(mps[i]);
            mps[i] = NULL;
        }
    }


    /* Make sure all arrays are actual array objects. */
    for (i = 0; i < n; i++) {
        int flags = CARRAY;

        if ((otmp = PySequence_GetItem(op, i)) == NULL) {
            goto fail;
        }
        if (!allscalars && ((PyObject *)(mps[i]) == Py_None)) {
            /* forcecast scalars */
            flags |= FORCECAST;
            Py_DECREF(Py_None);
        }
        Py_INCREF(intype);
        mps[i] = (PyArrayObject*)
            PyArray_FromAny(otmp, intype, 0, 0, flags, NULL);
        Py_DECREF(otmp);
        if (mps[i] == NULL) {
            goto fail;
        }
    }
    Py_DECREF(intype);
    Py_XDECREF(stype);
    return mps;

 fail:
    Py_XDECREF(intype);
    Py_XDECREF(stype);
    *retn = 0;
    for (i = 0; i < n; i++) {
        Py_XDECREF(mps[i]);
    }
    PyDataMem_FREE(mps);
    return NULL;
}

/*NUMPY_API
 */
static PyObject *
PyArray_Choose(PyArrayObject *ip, PyObject *op, PyArrayObject *ret,
               NPY_CLIPMODE clipmode)
{
    int n, elsize;
    intp i;
    char *ret_data;
    PyArrayObject **mps, *ap;
    PyArrayMultiIterObject *multi = NULL;
    intp mi;
    int copyret = 0;
    ap = NULL;

    /*
     * Convert all inputs to arrays of a common type
     * Also makes them C-contiguous
     */
    mps = PyArray_ConvertToCommonType(op, &n);
    if (mps == NULL) {
        return NULL;
    }
    for (i = 0; i < n; i++) {
        if (mps[i] == NULL) {
            goto fail;
        }
    }
    ap = (PyArrayObject *)PyArray_FROM_OT((PyObject *)ip, NPY_INTP);
    if (ap == NULL) {
        goto fail;
    }
    /* Broadcast all arrays to each other, index array at the end. */ 
    multi = (PyArrayMultiIterObject *)
	PyArray_MultiIterFromObjects((PyObject **)mps, n, 1, ap);
    if (multi == NULL) {
        goto fail;
    }
    /* Set-up return array */
    if (!ret) {
        Py_INCREF(mps[0]->descr);
        ret = (PyArrayObject *)PyArray_NewFromDescr(ap->ob_type,
                                                    mps[0]->descr,
                                                    multi->nd,
                                                    multi->dimensions,
                                                    NULL, NULL, 0,
                                                    (PyObject *)ap);
    }
    else {
        PyArrayObject *obj;
        int flags = NPY_CARRAY | NPY_UPDATEIFCOPY | NPY_FORCECAST;

        if ((PyArray_NDIM(ret) != multi->nd)
                || !PyArray_CompareLists(
                    PyArray_DIMS(ret), multi->dimensions, multi->nd)) {
	    PyErr_SetString(PyExc_TypeError,
                            "invalid shape for output array.");
            ret = NULL;
            goto fail;
        }
        if (clipmode == NPY_RAISE) {
            /*
             * we need to make sure and get a copy
             * so the input array is not changed
             * before the error is called
             */
            flags |= NPY_ENSURECOPY;
        }
        Py_INCREF(mps[0]->descr);
        obj = (PyArrayObject *)PyArray_FromArray(ret, mps[0]->descr, flags);
        if (obj != ret) {
            copyret = 1;
        }
        ret = obj;
    }

    if (ret == NULL) {
        goto fail;
    }
    elsize = ret->descr->elsize;
    ret_data = ret->data;

    while (PyArray_MultiIter_NOTDONE(multi)) {
	mi = *((intp *)PyArray_MultiIter_DATA(multi, n));
        if (mi < 0 || mi >= n) {
            switch(clipmode) {
            case NPY_RAISE:
                PyErr_SetString(PyExc_ValueError,
                        "invalid entry in choice "\
                        "array");
                goto fail;
            case NPY_WRAP:
                if (mi < 0) {
                    while (mi < 0) {
                        mi += n;
                    }
                }
                else {
                    while (mi >= n) {
                        mi -= n;
                    }
                }
                break;
            case NPY_CLIP:
                if (mi < 0) {
                    mi = 0;
                }
                else if (mi >= n) {
                    mi = n - 1;
                }
                break;
            }
        }
        memmove(ret_data, PyArray_MultiIter_DATA(multi, mi), elsize);
        ret_data += elsize;
	PyArray_MultiIter_NEXT(multi);
    }

    PyArray_INCREF(ret);
    Py_DECREF(multi);
    for (i = 0; i < n; i++) {
        Py_XDECREF(mps[i]);
    }
    Py_DECREF(ap);
    PyDataMem_FREE(mps);
    if (copyret) {
        PyObject *obj;
        obj = ret->base;
        Py_INCREF(obj);
        Py_DECREF(ret);
        ret = (PyArrayObject *)obj;
    }
    return (PyObject *)ret;

 fail:
    Py_XDECREF(multi);
    for (i = 0; i < n; i++) {
        Py_XDECREF(mps[i]);
    }
    Py_XDECREF(ap);
    PyDataMem_FREE(mps);
    PyArray_XDECREF_ERR(ret);
    return NULL;
}

/*
 * These algorithms use special sorting.  They are not called unless the
 * underlying sort function for the type is available.  Note that axis is
 * already valid. The sort functions require 1-d contiguous and well-behaved
 * data.  Therefore, a copy will be made of the data if needed before handing
 * it to the sorting routine.  An iterator is constructed and adjusted to walk
 * over all but the desired sorting axis.
 */
static int
_new_sort(PyArrayObject *op, int axis, NPY_SORTKIND which)
{
    PyArrayIterObject *it;
    int needcopy = 0, swap;
    intp N, size;
    int elsize;
    intp astride;
    PyArray_SortFunc *sort;
    BEGIN_THREADS_DEF;

    it = (PyArrayIterObject *)PyArray_IterAllButAxis((PyObject *)op, &axis);
    swap = !PyArray_ISNOTSWAPPED(op);
    if (it == NULL) {
        return -1;
    }

    NPY_BEGIN_THREADS_DESCR(op->descr);
    sort = op->descr->f->sort[which];
    size = it->size;
    N = op->dimensions[axis];
    elsize = op->descr->elsize;
    astride = op->strides[axis];

    needcopy = !(op->flags & ALIGNED) || (astride != (intp) elsize) || swap;
    if (needcopy) {
        char *buffer = PyDataMem_NEW(N*elsize);

        while (size--) {
            _unaligned_strided_byte_copy(buffer, (intp) elsize, it->dataptr,
                                         astride, N, elsize);
            if (swap) {
                _strided_byte_swap(buffer, (intp) elsize, N, elsize);
            }
            if (sort(buffer, N, op) < 0) {
                PyDataMem_FREE(buffer);
                goto fail;
            }
            if (swap) {
                _strided_byte_swap(buffer, (intp) elsize, N, elsize);
            }
            _unaligned_strided_byte_copy(it->dataptr, astride, buffer,
                                         (intp) elsize, N, elsize);
            PyArray_ITER_NEXT(it);
        }
        PyDataMem_FREE(buffer);
    }
    else {
        while (size--) {
            if (sort(it->dataptr, N, op) < 0) {
                goto fail;
            }
            PyArray_ITER_NEXT(it);
        }
    }
    NPY_END_THREADS_DESCR(op->descr);
    Py_DECREF(it);
    return 0;

 fail:
    NPY_END_THREADS;
    Py_DECREF(it);
    return 0;
}

static PyObject*
_new_argsort(PyArrayObject *op, int axis, NPY_SORTKIND which)
{

    PyArrayIterObject *it = NULL;
    PyArrayIterObject *rit = NULL;
    PyObject *ret;
    int needcopy = 0, i;
    intp N, size;
    int elsize, swap;
    intp astride, rstride, *iptr;
    PyArray_ArgSortFunc *argsort;
    BEGIN_THREADS_DEF;

    ret = PyArray_New(op->ob_type, op->nd,
                          op->dimensions, PyArray_INTP,
                          NULL, NULL, 0, 0, (PyObject *)op);
    if (ret == NULL) {
        return NULL;
    }
    it = (PyArrayIterObject *)PyArray_IterAllButAxis((PyObject *)op, &axis);
    rit = (PyArrayIterObject *)PyArray_IterAllButAxis(ret, &axis);
    if (rit == NULL || it == NULL) {
        goto fail;
    }
    swap = !PyArray_ISNOTSWAPPED(op);

    NPY_BEGIN_THREADS_DESCR(op->descr);
    argsort = op->descr->f->argsort[which];
    size = it->size;
    N = op->dimensions[axis];
    elsize = op->descr->elsize;
    astride = op->strides[axis];
    rstride = PyArray_STRIDE(ret,axis);

    needcopy = swap || !(op->flags & ALIGNED) || (astride != (intp) elsize) ||
            (rstride != sizeof(intp));
    if (needcopy) {
        char *valbuffer, *indbuffer;

        valbuffer = PyDataMem_NEW(N*elsize);
        indbuffer = PyDataMem_NEW(N*sizeof(intp));
        while (size--) {
            _unaligned_strided_byte_copy(valbuffer, (intp) elsize, it->dataptr,
                                         astride, N, elsize);
            if (swap) {
                _strided_byte_swap(valbuffer, (intp) elsize, N, elsize);
            }
            iptr = (intp *)indbuffer;
            for (i = 0; i < N; i++) {
                *iptr++ = i;
            }
            if (argsort(valbuffer, (intp *)indbuffer, N, op) < 0) {
                PyDataMem_FREE(valbuffer);
                PyDataMem_FREE(indbuffer);
                goto fail;
            }
            _unaligned_strided_byte_copy(rit->dataptr, rstride, indbuffer,
                                         sizeof(intp), N, sizeof(intp));
            PyArray_ITER_NEXT(it);
            PyArray_ITER_NEXT(rit);
        }
        PyDataMem_FREE(valbuffer);
        PyDataMem_FREE(indbuffer);
    }
    else {
        while (size--) {
            iptr = (intp *)rit->dataptr;
            for (i = 0; i < N; i++) {
                *iptr++ = i;
            }
            if (argsort(it->dataptr, (intp *)rit->dataptr, N, op) < 0) {
                goto fail;
            }
            PyArray_ITER_NEXT(it);
            PyArray_ITER_NEXT(rit);
        }
    }

    NPY_END_THREADS_DESCR(op->descr);

    Py_DECREF(it);
    Py_DECREF(rit);
    return ret;

 fail:
    NPY_END_THREADS;
    Py_DECREF(ret);
    Py_XDECREF(it);
    Py_XDECREF(rit);
    return NULL;
}


/* Be sure to save this global_compare when necessary */
static PyArrayObject *global_obj;

static int
qsortCompare (const void *a, const void *b)
{
    return global_obj->descr->f->compare(a,b,global_obj);
}

/*
 * Consumes reference to ap (op gets it) op contains a version of
 * the array with axes swapped if local variable axis is not the
 * last dimension.  Origin must be defined locally.
 */
#define SWAPAXES(op, ap) {                                      \
        orign = (ap)->nd-1;                                     \
        if (axis != orign) {                                    \
            (op) = (PyAO *)PyArray_SwapAxes((ap), axis, orign); \
            Py_DECREF((ap));                                    \
            if ((op) == NULL) return NULL;                      \
        }                                                       \
        else (op) = (ap);                                       \
    }

/*
 * Consumes reference to ap (op gets it) origin must be previously
 * defined locally.  SWAPAXES must have been called previously.
 * op contains the swapped version of the array.
 */
#define SWAPBACK(op, ap) {                                      \
        if (axis != orign) {                                    \
            (op) = (PyAO *)PyArray_SwapAxes((ap), axis, orign); \
            Py_DECREF((ap));                                    \
            if ((op) == NULL) return NULL;                      \
        }                                                       \
        else (op) = (ap);                                       \
    }

/* These swap axes in-place if necessary */
#define SWAPINTP(a,b) {intp c; c=(a); (a) = (b); (b) = c;}
#define SWAPAXES2(ap) {                                                 \
        orign = (ap)->nd-1;                                             \
        if (axis != orign) {                                            \
            SWAPINTP(ap->dimensions[axis], ap->dimensions[orign]);      \
            SWAPINTP(ap->strides[axis], ap->strides[orign]);            \
            PyArray_UpdateFlags(ap, CONTIGUOUS | FORTRAN);              \
        }                                                               \
    }

#define SWAPBACK2(ap) {                                                 \
        if (axis != orign) {                                            \
            SWAPINTP(ap->dimensions[axis], ap->dimensions[orign]);      \
            SWAPINTP(ap->strides[axis], ap->strides[orign]);            \
            PyArray_UpdateFlags(ap, CONTIGUOUS | FORTRAN);              \
        }                                                               \
    }

/*NUMPY_API
 * Sort an array in-place
 */
static int
PyArray_Sort(PyArrayObject *op, int axis, NPY_SORTKIND which)
{
    PyArrayObject *ap = NULL, *store_arr = NULL;
    char *ip;
    int i, n, m, elsize, orign;

    n = op->nd;
    if ((n == 0) || (PyArray_SIZE(op) == 1)) {
        return 0;
    }
    if (axis < 0) {
        axis += n;
    }
    if ((axis < 0) || (axis >= n)) {
        PyErr_Format(PyExc_ValueError, "axis(=%d) out of bounds", axis);
        return -1;
    }
    if (!PyArray_ISWRITEABLE(op)) {
        PyErr_SetString(PyExc_RuntimeError,
                        "attempted sort on unwriteable array.");
        return -1;
    }

    /* Determine if we should use type-specific algorithm or not */
    if (op->descr->f->sort[which] != NULL) {
        return _new_sort(op, axis, which);
    }
    if ((which != PyArray_QUICKSORT)
        || op->descr->f->compare == NULL) {
        PyErr_SetString(PyExc_TypeError,
                        "desired sort not supported for this type");
        return -1;
    }

    SWAPAXES2(op);

    ap = (PyArrayObject *)PyArray_FromAny((PyObject *)op,
                                          NULL, 1, 0,
                                          DEFAULT | UPDATEIFCOPY, NULL);
    if (ap == NULL) {
        goto fail;
    }
    elsize = ap->descr->elsize;
    m = ap->dimensions[ap->nd-1];
    if (m == 0) {
        goto finish;
    }
    n = PyArray_SIZE(ap)/m;

    /* Store global -- allows re-entry -- restore before leaving*/
    store_arr = global_obj;
    global_obj = ap;
    for (ip = ap->data, i = 0; i < n; i++, ip += elsize*m) {
        qsort(ip, m, elsize, qsortCompare);
    }
    global_obj = store_arr;

    if (PyErr_Occurred()) {
        goto fail;
    }

 finish:
    Py_DECREF(ap);  /* Should update op if needed */
    SWAPBACK2(op);
    return 0;

 fail:
    Py_XDECREF(ap);
    SWAPBACK2(op);
    return -1;
}


static char *global_data;

static int
argsort_static_compare(const void *ip1, const void *ip2)
{
    int isize = global_obj->descr->elsize;
    const intp *ipa = ip1;
    const intp *ipb = ip2;
    return global_obj->descr->f->compare(global_data + (isize * *ipa),
                                         global_data + (isize * *ipb),
                                         global_obj);
}

/*NUMPY_API
 * ArgSort an array
 */
static PyObject *
PyArray_ArgSort(PyArrayObject *op, int axis, NPY_SORTKIND which)
{
    PyArrayObject *ap = NULL, *ret = NULL, *store, *op2;
    intp *ip;
    intp i, j, n, m, orign;
    int argsort_elsize;
    char *store_ptr;

    n = op->nd;
    if ((n == 0) || (PyArray_SIZE(op) == 1)) {
        ret = (PyArrayObject *)PyArray_New(op->ob_type, op->nd,
                                           op->dimensions,
                                           PyArray_INTP,
                                           NULL, NULL, 0, 0,
                                           (PyObject *)op);
        if (ret == NULL) {
            return NULL;
        }
        *((intp *)ret->data) = 0;
        return (PyObject *)ret;
    }

    /* Creates new reference op2 */
    if ((op2=(PyAO *)_check_axis(op, &axis, 0)) == NULL) {
        return NULL;
    }
    /* Determine if we should use new algorithm or not */
    if (op2->descr->f->argsort[which] != NULL) {
        ret = (PyArrayObject *)_new_argsort(op2, axis, which);
        Py_DECREF(op2);
        return (PyObject *)ret;
    }

    if ((which != PyArray_QUICKSORT) || op2->descr->f->compare == NULL) {
        PyErr_SetString(PyExc_TypeError,
                        "requested sort not available for type");
        Py_DECREF(op2);
        op = NULL;
        goto fail;
    }

    /* ap will contain the reference to op2 */
    SWAPAXES(ap, op2);
    op = (PyArrayObject *)PyArray_ContiguousFromAny((PyObject *)ap,
                                                    PyArray_NOTYPE,
                                                    1, 0);
    Py_DECREF(ap);
    if (op == NULL) {
        return NULL;
    }
    ret = (PyArrayObject *)PyArray_New(op->ob_type, op->nd,
                                       op->dimensions, PyArray_INTP,
                                       NULL, NULL, 0, 0, (PyObject *)op);
    if (ret == NULL) {
        goto fail;
    }
    ip = (intp *)ret->data;
    argsort_elsize = op->descr->elsize;
    m = op->dimensions[op->nd-1];
    if (m == 0) {
        goto finish;
    }
    n = PyArray_SIZE(op)/m;
    store_ptr = global_data;
    global_data = op->data;
    store = global_obj;
    global_obj = op;
    for (i = 0; i < n; i++, ip += m, global_data += m*argsort_elsize) {
        for (j = 0; j < m; j++) {
            ip[j] = j;
        }
        qsort((char *)ip, m, sizeof(intp), argsort_static_compare);
    }
    global_data = store_ptr;
    global_obj = store;

 finish:
    Py_DECREF(op);
    SWAPBACK(op, ret);
    return (PyObject *)op;

 fail:
    Py_XDECREF(op);
    Py_XDECREF(ret);
    return NULL;

}


/*NUMPY_API
 *LexSort an array providing indices that will sort a collection of arrays
 *lexicographically.  The first key is sorted on first, followed by the second key
 *-- requires that arg"merge"sort is available for each sort_key
 *
 *Returns an index array that shows the indexes for the lexicographic sort along
 *the given axis.
 */
static PyObject *
PyArray_LexSort(PyObject *sort_keys, int axis)
{
    PyArrayObject **mps;
    PyArrayIterObject **its;
    PyArrayObject *ret = NULL;
    PyArrayIterObject *rit = NULL;
    int n;
    int nd;
    int needcopy=0, i,j;
    intp N, size;
    int elsize;
    int maxelsize;
    intp astride, rstride, *iptr;
    int object = 0;
    PyArray_ArgSortFunc *argsort;
    NPY_BEGIN_THREADS_DEF;

    if (!PySequence_Check(sort_keys)
           || ((n=PySequence_Size(sort_keys)) <= 0)) {
        PyErr_SetString(PyExc_TypeError,
                "need sequence of keys with len > 0 in lexsort");
        return NULL;
    }
    mps = (PyArrayObject **) _pya_malloc(n*sizeof(PyArrayObject));
    if (mps == NULL) {
        return PyErr_NoMemory();
    }
    its = (PyArrayIterObject **) _pya_malloc(n*sizeof(PyArrayIterObject));
    if (its == NULL) {
        _pya_free(mps);
        return PyErr_NoMemory();
    }
    for (i = 0; i < n; i++) {
        mps[i] = NULL;
        its[i] = NULL;
    }
    for (i = 0; i < n; i++) {
        PyObject *obj;
        obj = PySequence_GetItem(sort_keys, i);
        mps[i] = (PyArrayObject *)PyArray_FROM_O(obj);
        Py_DECREF(obj);
        if (mps[i] == NULL) {
            goto fail;
        }
        if (i > 0) {
            if ((mps[i]->nd != mps[0]->nd)
                || (!PyArray_CompareLists(mps[i]->dimensions,
                                       mps[0]->dimensions,
                                       mps[0]->nd))) {
                PyErr_SetString(PyExc_ValueError,
                                "all keys need to be the same shape");
                goto fail;
            }
        }
        if (!mps[i]->descr->f->argsort[PyArray_MERGESORT]) {
            PyErr_Format(PyExc_TypeError,
                         "merge sort not available for item %d", i);
            goto fail;
        }
        if (!object
            && PyDataType_FLAGCHK(mps[i]->descr, NPY_NEEDS_PYAPI)) {
            object = 1;
        }
        its[i] = (PyArrayIterObject *)PyArray_IterAllButAxis
            ((PyObject *)mps[i], &axis);
        if (its[i] == NULL) {
            goto fail;
        }
    }

    /* Now we can check the axis */
    nd = mps[0]->nd;
    if ((nd == 0) || (PyArray_SIZE(mps[0]) == 1)) {
        ret = (PyArrayObject *)PyArray_New(&PyArray_Type, mps[0]->nd,
                                           mps[0]->dimensions,
                                           PyArray_INTP,
                                           NULL, NULL, 0, 0, NULL);

        if (ret == NULL) {
            goto fail;
        }
        *((intp *)(ret->data)) = 0;
        goto finish;
    }
    if (axis < 0) {
        axis += nd;
    }
    if ((axis < 0) || (axis >= nd)) {
        PyErr_Format(PyExc_ValueError, "axis(=%d) out of bounds", axis);
        goto fail;
    }

    /* Now do the sorting */
    ret = (PyArrayObject *)PyArray_New(&PyArray_Type, mps[0]->nd,
                                       mps[0]->dimensions, PyArray_INTP,
                                       NULL, NULL, 0, 0, NULL);
    if (ret == NULL) {
        goto fail;
    }
    rit = (PyArrayIterObject *)
            PyArray_IterAllButAxis((PyObject *)ret, &axis);
    if (rit == NULL) {
        goto fail;
    }
    if (!object) {
        NPY_BEGIN_THREADS;
    }
    size = rit->size;
    N = mps[0]->dimensions[axis];
    rstride = PyArray_STRIDE(ret,axis);
    maxelsize = mps[0]->descr->elsize;
    needcopy = (rstride != sizeof(intp));
    for (j = 0; j < n && !needcopy; j++) {
        needcopy = PyArray_ISBYTESWAPPED(mps[j])
            || !(mps[j]->flags & ALIGNED)
            || (mps[j]->strides[axis] != (intp)mps[j]->descr->elsize);
        if (mps[j]->descr->elsize > maxelsize) {
            maxelsize = mps[j]->descr->elsize;
        }
    }

    if (needcopy) {
        char *valbuffer, *indbuffer;
        int *swaps;

        valbuffer = PyDataMem_NEW(N*maxelsize);
        indbuffer = PyDataMem_NEW(N*sizeof(intp));
        swaps = malloc(n*sizeof(int));
        for (j = 0; j < n; j++) {
            swaps[j] = PyArray_ISBYTESWAPPED(mps[j]);
        }
        while (size--) {
            iptr = (intp *)indbuffer;
            for (i = 0; i < N; i++) {
                *iptr++ = i;
            }
            for (j = 0; j < n; j++) {
                elsize = mps[j]->descr->elsize;
                astride = mps[j]->strides[axis];
                argsort = mps[j]->descr->f->argsort[PyArray_MERGESORT];
                _unaligned_strided_byte_copy(valbuffer, (intp) elsize,
                                             its[j]->dataptr, astride, N, elsize);
                if (swaps[j]) {
                    _strided_byte_swap(valbuffer, (intp) elsize, N, elsize);
                }
                if (argsort(valbuffer, (intp *)indbuffer, N, mps[j]) < 0) {
                    PyDataMem_FREE(valbuffer);
                    PyDataMem_FREE(indbuffer);
                    free(swaps);
                    goto fail;
                }
                PyArray_ITER_NEXT(its[j]);
            }
            _unaligned_strided_byte_copy(rit->dataptr, rstride, indbuffer,
                                         sizeof(intp), N, sizeof(intp));
            PyArray_ITER_NEXT(rit);
        }
        PyDataMem_FREE(valbuffer);
        PyDataMem_FREE(indbuffer);
        free(swaps);
    }
    else {
        while (size--) {
            iptr = (intp *)rit->dataptr;
            for (i = 0; i < N; i++) {
                *iptr++ = i;
            }
            for (j = 0; j < n; j++) {
                argsort = mps[j]->descr->f->argsort[PyArray_MERGESORT];
                if (argsort(its[j]->dataptr, (intp *)rit->dataptr,
                            N, mps[j]) < 0) {
                    goto fail;
                }
                PyArray_ITER_NEXT(its[j]);
            }
            PyArray_ITER_NEXT(rit);
        }
    }

    if (!object) {
        NPY_END_THREADS;
    }

 finish:
    for (i = 0; i < n; i++) {
        Py_XDECREF(mps[i]);
        Py_XDECREF(its[i]);
    }
    Py_XDECREF(rit);
    _pya_free(mps);
    _pya_free(its);
    return (PyObject *)ret;

 fail:
    NPY_END_THREADS;
    Py_XDECREF(rit);
    Py_XDECREF(ret);
    for (i = 0; i < n; i++) {
        Py_XDECREF(mps[i]);
        Py_XDECREF(its[i]);
    }
    _pya_free(mps);
    _pya_free(its);
    return NULL;
}


/** @brief Use bisection of sorted array to find first entries >= keys.
 *
 * For each key use bisection to find the first index i s.t. key <= arr[i].
 * When there is no such index i, set i = len(arr). Return the results in ret.
 * All arrays are assumed contiguous on entry and both arr and key must be of
 * the same comparable type.
 *
 * @param arr contiguous sorted array to be searched.
 * @param key contiguous array of keys.
 * @param ret contiguous array of intp for returned indices.
 * @return void
 */
static void
local_search_left(PyArrayObject *arr, PyArrayObject *key, PyArrayObject *ret)
{
    PyArray_CompareFunc *compare = key->descr->f->compare;
    intp nelts = arr->dimensions[arr->nd - 1];
    intp nkeys = PyArray_SIZE(key);
    char *parr = arr->data;
    char *pkey = key->data;
    intp *pret = (intp *)ret->data;
    int elsize = arr->descr->elsize;
    intp i;

    for (i = 0; i < nkeys; ++i) {
        intp imin = 0;
        intp imax = nelts;
        while (imin < imax) {
            intp imid = imin + ((imax - imin) >> 2);
            if (compare(parr + elsize*imid, pkey, key) < 0) {
                imin = imid + 1;
            }
            else {
                imax = imid;
            }
        }
        *pret = imin;
        pret += 1;
        pkey += elsize;
    }
}


/** @brief Use bisection of sorted array to find first entries > keys.
 *
 * For each key use bisection to find the first index i s.t. key < arr[i].
 * When there is no such index i, set i = len(arr). Return the results in ret.
 * All arrays are assumed contiguous on entry and both arr and key must be of
 * the same comparable type.
 *
 * @param arr contiguous sorted array to be searched.
 * @param key contiguous array of keys.
 * @param ret contiguous array of intp for returned indices.
 * @return void
 */
static void
local_search_right(PyArrayObject *arr, PyArrayObject *key, PyArrayObject *ret)
{
    PyArray_CompareFunc *compare = key->descr->f->compare;
    intp nelts = arr->dimensions[arr->nd - 1];
    intp nkeys = PyArray_SIZE(key);
    char *parr = arr->data;
    char *pkey = key->data;
    intp *pret = (intp *)ret->data;
    int elsize = arr->descr->elsize;
    intp i;

    for(i = 0; i < nkeys; ++i) {
        intp imin = 0;
        intp imax = nelts;
        while (imin < imax) {
            intp imid = imin + ((imax - imin) >> 2);
            if (compare(parr + elsize*imid, pkey, key) <= 0) {
                imin = imid + 1;
            }
            else {
                imax = imid;
            }
        }
        *pret = imin;
        pret += 1;
        pkey += elsize;
    }
}


/*NUMPY_API
 * Convert object to searchsorted side
 */
static int
PyArray_SearchsideConverter(PyObject *obj, void *addr)
{
    NPY_SEARCHSIDE *side = (NPY_SEARCHSIDE *)addr;
    char *str = PyString_AsString(obj);

    if (!str || strlen(str) < 1) {
        PyErr_SetString(PyExc_ValueError,
                        "expected nonempty string for keyword 'side'");
        return PY_FAIL;
    }

    if (str[0] == 'l' || str[0] == 'L') {
        *side = NPY_SEARCHLEFT;
    }
    else if (str[0] == 'r' || str[0] == 'R') {
        *side = NPY_SEARCHRIGHT;
    }
    else {
        PyErr_Format(PyExc_ValueError,
                     "'%s' is an invalid value for keyword 'side'", str);
        return PY_FAIL;
    }
    return PY_SUCCEED;
}


/*NUMPY_API
 * Numeric.searchsorted(a,v)
 */
static PyObject *
PyArray_SearchSorted(PyArrayObject *op1, PyObject *op2, NPY_SEARCHSIDE side)
{
    PyArrayObject *ap1 = NULL;
    PyArrayObject *ap2 = NULL;
    PyArrayObject *ret = NULL;
    PyArray_Descr *dtype;
    NPY_BEGIN_THREADS_DEF;

    dtype = PyArray_DescrFromObject((PyObject *)op2, op1->descr);
    /* need ap1 as contiguous array and of right type */
    Py_INCREF(dtype);
    ap1 = (PyArrayObject *)PyArray_FromAny((PyObject *)op1, dtype,
					   1, 1, NPY_DEFAULT, NULL);
    if (ap1 == NULL) {
        Py_DECREF(dtype);
        return NULL;
    }

    /* need ap2 as contiguous array and of right type */
    ap2 = (PyArrayObject *)PyArray_FromAny(op2, dtype,
                                          0, 0, NPY_DEFAULT, NULL);
    if (ap2 == NULL) {
        goto fail;
    }
    /* ret is a contiguous array of intp type to hold returned indices */
    ret = (PyArrayObject *)PyArray_New(ap2->ob_type, ap2->nd,
                                       ap2->dimensions, PyArray_INTP,
                                       NULL, NULL, 0, 0, (PyObject *)ap2);
    if (ret == NULL) {
        goto fail;
    }
    /* check that comparison function exists */
    if (ap2->descr->f->compare == NULL) {
        PyErr_SetString(PyExc_TypeError,
                        "compare not supported for type");
        goto fail;
    }

    if (side == NPY_SEARCHLEFT) {
        NPY_BEGIN_THREADS_DESCR(ap2->descr);
        local_search_left(ap1, ap2, ret);
        NPY_END_THREADS_DESCR(ap2->descr);
    }
    else if (side == NPY_SEARCHRIGHT) {
        NPY_BEGIN_THREADS_DESCR(ap2->descr);
        local_search_right(ap1, ap2, ret);
        NPY_END_THREADS_DESCR(ap2->descr);
    }
    Py_DECREF(ap1);
    Py_DECREF(ap2);
    return (PyObject *)ret;

 fail:
    Py_XDECREF(ap1);
    Py_XDECREF(ap2);
    Py_XDECREF(ret);
    return NULL;
}

/*
 * Make a new empty array, of the passed size, of a type that takes the
 * priority of ap1 and ap2 into account.
 */
static PyArrayObject *
new_array_for_sum(PyArrayObject *ap1, PyArrayObject *ap2,
                  int nd, intp dimensions[], int typenum)
{
    PyArrayObject *ret;
    PyTypeObject *subtype;
    double prior1, prior2;
    /*
     * Need to choose an output array that can hold a sum
     * -- use priority to determine which subtype.
     */
    if (ap2->ob_type != ap1->ob_type) {
        prior2 = PyArray_GetPriority((PyObject *)ap2, 0.0);
        prior1 = PyArray_GetPriority((PyObject *)ap1, 0.0);
        subtype = (prior2 > prior1 ? ap2->ob_type : ap1->ob_type);
    }
    else {
        prior1 = prior2 = 0.0;
        subtype = ap1->ob_type;
    }

    ret = (PyArrayObject *)PyArray_New(subtype, nd, dimensions,
                                       typenum, NULL, NULL, 0, 0,
                                       (PyObject *)
                                       (prior2 > prior1 ? ap2 : ap1));
    return ret;
}

/* Could perhaps be redone to not make contiguous arrays */

/*NUMPY_API
 * Numeric.innerproduct(a,v)
 */
static PyObject *
PyArray_InnerProduct(PyObject *op1, PyObject *op2)
{
    PyArrayObject *ap1, *ap2, *ret = NULL;
    PyArrayIterObject *it1, *it2;
    intp i, j, l;
    int typenum, nd, axis;
    intp is1, is2, os;
    char *op;
    intp dimensions[MAX_DIMS];
    PyArray_DotFunc *dot;
    PyArray_Descr *typec;
    NPY_BEGIN_THREADS_DEF;

    typenum = PyArray_ObjectType(op1, 0);
    typenum = PyArray_ObjectType(op2, typenum);

    typec = PyArray_DescrFromType(typenum);
    Py_INCREF(typec);
    ap1 = (PyArrayObject *)PyArray_FromAny(op1, typec, 0, 0, BEHAVED, NULL);
    if (ap1 == NULL) {
        Py_DECREF(typec);
        return NULL;
    }
    ap2 = (PyArrayObject *)PyArray_FromAny(op2, typec, 0, 0, BEHAVED, NULL);
    if (ap2 == NULL) {
        goto fail;
    }
    if (ap1->nd == 0 || ap2->nd == 0) {
        ret = (ap1->nd == 0 ? ap1 : ap2);
        ret = (PyArrayObject *)ret->ob_type->tp_as_number->nb_multiply(
                                            (PyObject *)ap1, (PyObject *)ap2);
        Py_DECREF(ap1);
        Py_DECREF(ap2);
        return (PyObject *)ret;
    }

    l = ap1->dimensions[ap1->nd - 1];
    if (ap2->dimensions[ap2->nd - 1] != l) {
        PyErr_SetString(PyExc_ValueError, "matrices are not aligned");
        goto fail;
    }

    nd = ap1->nd + ap2->nd - 2;
    j = 0;
    for (i = 0; i < ap1->nd - 1; i++) {
        dimensions[j++] = ap1->dimensions[i];
    }
    for (i = 0; i < ap2->nd - 1; i++) {
        dimensions[j++] = ap2->dimensions[i];
    }

    /*
     * Need to choose an output array that can hold a sum
     * -- use priority to determine which subtype.
     */
    ret = new_array_for_sum(ap1, ap2, nd, dimensions, typenum);
    if (ret == NULL) {
        goto fail;
    }
    dot = (ret->descr->f->dotfunc);
    if (dot == NULL) {
        PyErr_SetString(PyExc_ValueError,
                        "dot not available for this type");
        goto fail;
    }
    is1 = ap1->strides[ap1->nd - 1];
    is2 = ap2->strides[ap2->nd - 1];
    op = ret->data; os = ret->descr->elsize;
    axis = ap1->nd - 1;
    it1 = (PyArrayIterObject *) PyArray_IterAllButAxis((PyObject *)ap1, &axis);
    axis = ap2->nd - 1;
    it2 = (PyArrayIterObject *) PyArray_IterAllButAxis((PyObject *)ap2, &axis);
    NPY_BEGIN_THREADS_DESCR(ap2->descr);
    while (1) {
        while (it2->index < it2->size) {
            dot(it1->dataptr, is1, it2->dataptr, is2, op, l, ret);
            op += os;
            PyArray_ITER_NEXT(it2);
        }
        PyArray_ITER_NEXT(it1);
        if (it1->index >= it1->size) {
            break;
        }
        PyArray_ITER_RESET(it2);
    }
    NPY_END_THREADS_DESCR(ap2->descr);
    Py_DECREF(it1);
    Py_DECREF(it2);
    if (PyErr_Occurred()) {
        goto fail;
    }
    Py_DECREF(ap1);
    Py_DECREF(ap2);
    return (PyObject *)ret;

 fail:
    Py_XDECREF(ap1);
    Py_XDECREF(ap2);
    Py_XDECREF(ret);
    return NULL;
}


/*NUMPY_API
 *Numeric.matrixproduct(a,v)
 * just like inner product but does the swapaxes stuff on the fly
 */
static PyObject *
PyArray_MatrixProduct(PyObject *op1, PyObject *op2)
{
    PyArrayObject *ap1, *ap2, *ret = NULL;
    PyArrayIterObject *it1, *it2;
    intp i, j, l;
    int typenum, nd, axis, matchDim;
    intp is1, is2, os;
    char *op;
    intp dimensions[MAX_DIMS];
    PyArray_DotFunc *dot;
    PyArray_Descr *typec;
    NPY_BEGIN_THREADS_DEF;

    typenum = PyArray_ObjectType(op1, 0);
    typenum = PyArray_ObjectType(op2, typenum);
    typec = PyArray_DescrFromType(typenum);
    Py_INCREF(typec);
    ap1 = (PyArrayObject *)PyArray_FromAny(op1, typec, 0, 0, BEHAVED, NULL);
    if (ap1 == NULL) {
        Py_DECREF(typec);
        return NULL;
    }
    ap2 = (PyArrayObject *)PyArray_FromAny(op2, typec, 0, 0, BEHAVED, NULL);
    if (ap2 == NULL) {
        goto fail;
    }
    if (ap1->nd == 0 || ap2->nd == 0) {
        ret = (ap1->nd == 0 ? ap1 : ap2);
        ret = (PyArrayObject *)ret->ob_type->tp_as_number->nb_multiply(
                                        (PyObject *)ap1, (PyObject *)ap2);
        Py_DECREF(ap1);
        Py_DECREF(ap2);
        return (PyObject *)ret;
    }
    l = ap1->dimensions[ap1->nd - 1];
    if (ap2->nd > 1) {
        matchDim = ap2->nd - 2;
    }
    else {
        matchDim = 0;
    }
    if (ap2->dimensions[matchDim] != l) {
        PyErr_SetString(PyExc_ValueError, "objects are not aligned");
        goto fail;
    }
    nd = ap1->nd + ap2->nd - 2;
    if (nd > NPY_MAXDIMS) {
        PyErr_SetString(PyExc_ValueError, "dot: too many dimensions in result");
        goto fail;
    }
    j = 0;
    for (i = 0; i < ap1->nd - 1; i++) {
        dimensions[j++] = ap1->dimensions[i];
    }
    for (i = 0; i < ap2->nd - 2; i++) {
        dimensions[j++] = ap2->dimensions[i];
    }
    if(ap2->nd > 1) {
        dimensions[j++] = ap2->dimensions[ap2->nd-1];
    }
    /*
      fprintf(stderr, "nd=%d dimensions=", nd);
      for(i=0; i<j; i++)
      fprintf(stderr, "%d ", dimensions[i]);
      fprintf(stderr, "\n");
    */

    is1 = ap1->strides[ap1->nd-1]; is2 = ap2->strides[matchDim];
    /* Choose which subtype to return */
    ret = new_array_for_sum(ap1, ap2, nd, dimensions, typenum);
    if (ret == NULL) {
        goto fail;
    }
    /* Ensure that multiarray.dot(<Nx0>,<0xM>) -> zeros((N,M)) */
    if (PyArray_SIZE(ap1) == 0 && PyArray_SIZE(ap2) == 0) {
        memset(PyArray_DATA(ret), 0, PyArray_NBYTES(ret));
    }
    else {
        /* Ensure that multiarray.dot([],[]) -> 0 */
        memset(PyArray_DATA(ret), 0, PyArray_ITEMSIZE(ret));
    }

    dot = ret->descr->f->dotfunc;
    if (dot == NULL) {
        PyErr_SetString(PyExc_ValueError,
                        "dot not available for this type");
        goto fail;
    }

    op = ret->data; os = ret->descr->elsize;
    axis = ap1->nd-1;
    it1 = (PyArrayIterObject *)
        PyArray_IterAllButAxis((PyObject *)ap1, &axis);
    it2 = (PyArrayIterObject *)
        PyArray_IterAllButAxis((PyObject *)ap2, &matchDim);
    NPY_BEGIN_THREADS_DESCR(ap2->descr);
    while (1) {
        while (it2->index < it2->size) {
            dot(it1->dataptr, is1, it2->dataptr, is2, op, l, ret);
            op += os;
            PyArray_ITER_NEXT(it2);
        }
        PyArray_ITER_NEXT(it1);
        if (it1->index >= it1->size) {
            break;
        }
        PyArray_ITER_RESET(it2);
    }
    NPY_END_THREADS_DESCR(ap2->descr);
    Py_DECREF(it1);
    Py_DECREF(it2);
    if (PyErr_Occurred()) {
        /* only for OBJECT arrays */
        goto fail;
    }
    Py_DECREF(ap1);
    Py_DECREF(ap2);
    return (PyObject *)ret;

 fail:
    Py_XDECREF(ap1);
    Py_XDECREF(ap2);
    Py_XDECREF(ret);
    return NULL;
}

/*NUMPY_API
 * Fast Copy and Transpose
 */
static PyObject *
PyArray_CopyAndTranspose(PyObject *op)
{
    PyObject *ret, *arr;
    int nd;
    intp dims[2];
    intp i,j;
    int elsize, str2;
    char *iptr;
    char *optr;

    /* make sure it is well-behaved */
    arr = PyArray_FromAny(op, NULL, 0, 0, CARRAY, NULL);
    if (arr == NULL) {
        return NULL;
    }
    nd = PyArray_NDIM(arr);
    if (nd == 1) {
        /* we will give in to old behavior */
        ret = PyArray_Copy((PyArrayObject *)arr);
        Py_DECREF(arr);
        return ret;
    }
    else if (nd != 2) {
        Py_DECREF(arr);
        PyErr_SetString(PyExc_ValueError,
                        "only 2-d arrays are allowed");
        return NULL;
    }

    /* Now construct output array */
    dims[0] = PyArray_DIM(arr,1);
    dims[1] = PyArray_DIM(arr,0);
    elsize = PyArray_ITEMSIZE(arr);
    Py_INCREF(PyArray_DESCR(arr));
    ret = PyArray_NewFromDescr(arr->ob_type,
                               PyArray_DESCR(arr),
                               2, dims,
                               NULL, NULL, 0, arr);
    if (ret == NULL) {
        Py_DECREF(arr);
        return NULL;
    }

    /* do 2-d loop */
    NPY_BEGIN_ALLOW_THREADS;
    optr = PyArray_DATA(ret);
    str2 = elsize*dims[0];
    for (i = 0; i < dims[0]; i++) {
        iptr = PyArray_BYTES(arr) + i*elsize;
        for (j = 0; j < dims[1]; j++) {
            /* optr[i,j] = iptr[j,i] */
            memcpy(optr, iptr, elsize);
            optr += elsize;
            iptr += str2;
        }
    }
    NPY_END_ALLOW_THREADS;
    Py_DECREF(arr);
    return ret;
}

/*NUMPY_API
 * Numeric.correlate(a1,a2,mode)
 */
static PyObject *
PyArray_Correlate(PyObject *op1, PyObject *op2, int mode)
{
    PyArrayObject *ap1, *ap2, *ret = NULL;
    intp length;
    intp i, n1, n2, n, n_left, n_right;
    int typenum;
    intp is1, is2, os;
    char *ip1, *ip2, *op;
    PyArray_DotFunc *dot;
    PyArray_Descr *typec;

    NPY_BEGIN_THREADS_DEF;

        typenum = PyArray_ObjectType(op1, 0);
    typenum = PyArray_ObjectType(op2, typenum);

    typec = PyArray_DescrFromType(typenum);
    Py_INCREF(typec);
    ap1 = (PyArrayObject *)PyArray_FromAny(op1, typec, 1, 1, DEFAULT, NULL);
    if (ap1 == NULL) {
        Py_DECREF(typec);
        return NULL;
    }
    ap2 = (PyArrayObject *)PyArray_FromAny(op2, typec, 1, 1, DEFAULT, NULL);
    if (ap2 == NULL) {
        goto fail;
    }
    n1 = ap1->dimensions[0];
    n2 = ap2->dimensions[0];
    if (n1 < n2) {
        ret = ap1;
        ap1 = ap2;
        ap2 = ret;
        ret = NULL;
        i = n1;
        n1 = n2;
        n2 = i;
    }
    length = n1;
    n = n2;
    switch(mode) {
    case 0:
        length = length - n + 1;
        n_left = n_right = 0;
        break;
    case 1:
        n_left = (intp)(n/2);
        n_right = n - n_left - 1;
        break;
    case 2:
        n_right = n - 1;
        n_left = n - 1;
        length = length + n - 1;
        break;
    default:
        PyErr_SetString(PyExc_ValueError, "mode must be 0, 1, or 2");
        goto fail;
    }

    /*
     * Need to choose an output array that can hold a sum
     * -- use priority to determine which subtype.
     */
    ret = new_array_for_sum(ap1, ap2, 1, &length, typenum);
    if (ret == NULL) {
        goto fail;
    }
    dot = ret->descr->f->dotfunc;
    if (dot == NULL) {
        PyErr_SetString(PyExc_ValueError,
                        "function not available for this data type");
        goto fail;
    }

    NPY_BEGIN_THREADS_DESCR(ret->descr);
    is1 = ap1->strides[0];
    is2 = ap2->strides[0];
    op = ret->data;
    os = ret->descr->elsize;
    ip1 = ap1->data;
    ip2 = ap2->data + n_left*is2;
    n = n - n_left;
    for (i = 0; i < n_left; i++) {
        dot(ip1, is1, ip2, is2, op, n, ret);
        n++;
        ip2 -= is2;
        op += os;
    }
    for (i = 0; i < (n1 - n2 + 1); i++) {
        dot(ip1, is1, ip2, is2, op, n, ret);
        ip1 += is1;
        op += os;
    }
    for (i = 0; i < n_right; i++) {
        n--;
        dot(ip1, is1, ip2, is2, op, n, ret);
        ip1 += is1;
        op += os;
    }
    NPY_END_THREADS_DESCR(ret->descr);
    if (PyErr_Occurred()) {
        goto fail;
    }
    Py_DECREF(ap1);
    Py_DECREF(ap2);
    return (PyObject *)ret;

 fail:
    Py_XDECREF(ap1);
    Py_XDECREF(ap2);
    Py_XDECREF(ret);
    return NULL;
}


/*NUMPY_API
 * ArgMin
 */
static PyObject *
PyArray_ArgMin(PyArrayObject *ap, int axis, PyArrayObject *out)
{
    PyObject *obj, *new, *ret;

    if (PyArray_ISFLEXIBLE(ap)) {
        PyErr_SetString(PyExc_TypeError,
                        "argmax is unsupported for this type");
        return NULL;
    }
    else if (PyArray_ISUNSIGNED(ap))
        obj = PyInt_FromLong((long) -1);

    else if (PyArray_TYPE(ap)==PyArray_BOOL)
        obj = PyInt_FromLong((long) 1);

    else
        obj = PyInt_FromLong((long) 0);

    new = PyArray_EnsureAnyArray(PyNumber_Subtract(obj, (PyObject *)ap));
    Py_DECREF(obj);
    if (new == NULL) return NULL;
    ret = PyArray_ArgMax((PyArrayObject *)new, axis, out);
    Py_DECREF(new);
    return ret;
}

/*NUMPY_API
  Max
*/
static PyObject *
PyArray_Max(PyArrayObject *ap, int axis, PyArrayObject *out)
{
    PyArrayObject *arr;
    PyObject *ret;

    if ((arr=(PyArrayObject *)_check_axis(ap, &axis, 0))==NULL)
        return NULL;
    ret = PyArray_GenericReduceFunction(arr, n_ops.maximum, axis,
                                        arr->descr->type_num, out);
    Py_DECREF(arr);
    return ret;
}

/*NUMPY_API
  Min
*/
static PyObject *
PyArray_Min(PyArrayObject *ap, int axis, PyArrayObject *out)
{
    PyArrayObject *arr;
    PyObject *ret;

    if ((arr=(PyArrayObject *)_check_axis(ap, &axis, 0))==NULL)
        return NULL;
    ret = PyArray_GenericReduceFunction(arr, n_ops.minimum, axis,
                                        arr->descr->type_num, out);
    Py_DECREF(arr);
    return ret;
}

/*NUMPY_API
  Ptp
*/
static PyObject *
PyArray_Ptp(PyArrayObject *ap, int axis, PyArrayObject *out)
{
    PyArrayObject *arr;
    PyObject *ret;
    PyObject *obj1=NULL, *obj2=NULL;

    if ((arr=(PyArrayObject *)_check_axis(ap, &axis, 0))==NULL)
        return NULL;
    obj1 = PyArray_Max(arr, axis, out);
    if (obj1 == NULL) goto fail;
    obj2 = PyArray_Min(arr, axis, NULL);
    if (obj2 == NULL) goto fail;
    Py_DECREF(arr);
    if (out) {
        ret = PyObject_CallFunction(n_ops.subtract, "OOO", out, obj2, out);
    }
    else {
        ret = PyNumber_Subtract(obj1, obj2);
    }
    Py_DECREF(obj1);
    Py_DECREF(obj2);
    return ret;

 fail:
    Py_XDECREF(arr);
    Py_XDECREF(obj1);
    Py_XDECREF(obj2);
    return NULL;
}


/*NUMPY_API
  ArgMax
*/
static PyObject *
PyArray_ArgMax(PyArrayObject *op, int axis, PyArrayObject *out)
{
    PyArrayObject *ap=NULL, *rp=NULL;
    PyArray_ArgFunc* arg_func;
    char *ip;
    intp *rptr;
    intp i, n, m;
    int elsize;
    int copyret=0;

    NPY_BEGIN_THREADS_DEF;

        if ((ap=(PyAO *)_check_axis(op, &axis, 0))==NULL) return NULL;

    /* We need to permute the array so that axis is placed at the end.
       And all other dimensions are shifted left.
    */
    if (axis != ap->nd-1) {
        PyArray_Dims newaxes;
        intp dims[MAX_DIMS];
        int i;
        newaxes.ptr = dims;
        newaxes.len = ap->nd;
        for (i=0; i<axis; i++) dims[i] = i;
        for (i=axis; i<ap->nd-1; i++) dims[i] = i+1;
        dims[ap->nd-1] = axis;
        op = (PyAO *)PyArray_Transpose(ap, &newaxes);
        Py_DECREF(ap);
        if (op == NULL) return NULL;
    }
    else {
        op = ap;
    }

    /* Will get native-byte order contiguous copy.
     */
    ap = (PyArrayObject *)\
        PyArray_ContiguousFromAny((PyObject *)op,
                                  op->descr->type_num, 1, 0);

    Py_DECREF(op);
    if (ap == NULL) return NULL;

    arg_func = ap->descr->f->argmax;
    if (arg_func == NULL) {
        PyErr_SetString(PyExc_TypeError, "data type not ordered");
        goto fail;
    }

    elsize = ap->descr->elsize;
    m = ap->dimensions[ap->nd-1];
    if (m == 0) {
        PyErr_SetString(MultiArrayError,
                        "attempt to get argmax/argmin "\
                        "of an empty sequence");
        goto fail;
    }

    if (!out) {
        rp = (PyArrayObject *)PyArray_New(ap->ob_type, ap->nd-1,
                                          ap->dimensions, PyArray_INTP,
                                          NULL, NULL, 0, 0,
                                          (PyObject *)ap);
        if (rp == NULL) goto fail;
    }
    else {
        if (PyArray_SIZE(out) != \
            PyArray_MultiplyList(ap->dimensions, ap->nd-1)) {
            PyErr_SetString(PyExc_TypeError,
                            "invalid shape for output array.");
        }
        rp = (PyArrayObject *)\
            PyArray_FromArray(out,
                              PyArray_DescrFromType(PyArray_INTP),
                              NPY_CARRAY | NPY_UPDATEIFCOPY);
        if (rp == NULL) goto fail;
        if (rp != out) copyret = 1;
    }

    NPY_BEGIN_THREADS_DESCR(ap->descr);
    n = PyArray_SIZE(ap)/m;
    rptr = (intp *)rp->data;
    for (ip = ap->data, i=0; i<n; i++, ip+=elsize*m) {
        arg_func(ip, m, rptr, ap);
        rptr += 1;
    }
    NPY_END_THREADS_DESCR(ap->descr);

    Py_DECREF(ap);
    if (copyret) {
        PyArrayObject *obj;
        obj = (PyArrayObject *)rp->base;
        Py_INCREF(obj);
        Py_DECREF(rp);
        rp = obj;
    }
    return (PyObject *)rp;

 fail:
    Py_DECREF(ap);
    Py_XDECREF(rp);
    return NULL;
}


/*NUMPY_API
  Take
*/
static PyObject *
PyArray_TakeFrom(PyArrayObject *self0, PyObject *indices0, int axis,
                 PyArrayObject *ret, NPY_CLIPMODE clipmode)
{
    PyArray_FastTakeFunc *func;
    PyArrayObject *self, *indices;
    intp nd, i, j, n, m, max_item, tmp, chunk, nelem;
    intp shape[MAX_DIMS];
    char *src, *dest;
    int copyret=0;
    int err;

    indices = NULL;
    self = (PyAO *)_check_axis(self0, &axis, CARRAY);
    if (self == NULL) return NULL;

    indices = (PyArrayObject *)PyArray_ContiguousFromAny(indices0,
                                                         PyArray_INTP,
                                                         1, 0);
    if (indices == NULL) goto fail;

    n = m = chunk = 1;
    nd = self->nd + indices->nd - 1;
    for (i=0; i< nd; i++) {
        if (i < axis) {
            shape[i] = self->dimensions[i];
            n *= shape[i];
        } else {
            if (i < axis+indices->nd) {
                shape[i] = indices->dimensions[i-axis];
                m *= shape[i];
            } else {
                shape[i] = self->dimensions[i-indices->nd+1];
                chunk *= shape[i];
            }
        }
    }
    Py_INCREF(self->descr);
    if (!ret) {
        ret = (PyArrayObject *)PyArray_NewFromDescr(self->ob_type,
                                                    self->descr,
                                                    nd, shape,
                                                    NULL, NULL, 0,
                                                    (PyObject *)self);

        if (ret == NULL) goto fail;
    }
    else {
        PyArrayObject *obj;
        int flags = NPY_CARRAY | NPY_UPDATEIFCOPY;

        if ((ret->nd != nd) ||
            !PyArray_CompareLists(ret->dimensions, shape, nd)) {
            PyErr_SetString(PyExc_ValueError,
                            "bad shape in output array");
            ret = NULL;
            Py_DECREF(self->descr);
            goto fail;
        }

        if (clipmode == NPY_RAISE) {
            /* we need to make sure and get a copy
               so the input array is not changed
               before the error is called
            */
            flags |= NPY_ENSURECOPY;
        }
        obj = (PyArrayObject *)PyArray_FromArray(ret, self->descr,
                                                 flags);
        if (obj != ret) copyret = 1;
        ret = obj;
	if (ret == NULL) goto fail;
    }

    max_item = self->dimensions[axis];
    nelem = chunk;
    chunk = chunk * ret->descr->elsize;
    src = self->data;
    dest = ret->data;

    func = self->descr->f->fasttake;
    if (func == NULL) {

    switch(clipmode) {
    case NPY_RAISE:
        for(i=0; i<n; i++) {
            for(j=0; j<m; j++) {
                tmp = ((intp *)(indices->data))[j];
                if (tmp < 0) tmp = tmp+max_item;
                if ((tmp < 0) || (tmp >= max_item)) {
                    PyErr_SetString(PyExc_IndexError,
                                    "index out of range "\
                                    "for array");
                    goto fail;
                }
                memmove(dest, src+tmp*chunk, chunk);
                dest += chunk;
            }
            src += chunk*max_item;
        }
        break;
    case NPY_WRAP:
        for(i=0; i<n; i++) {
            for(j=0; j<m; j++) {
                tmp = ((intp *)(indices->data))[j];
                if (tmp < 0) while (tmp < 0) tmp += max_item;
                else if (tmp >= max_item)
                    while (tmp >= max_item)
                        tmp -= max_item;
                memmove(dest, src+tmp*chunk, chunk);
                dest += chunk;
            }
            src += chunk*max_item;
        }
        break;
    case NPY_CLIP:
        for(i=0; i<n; i++) {
            for(j=0; j<m; j++) {
                tmp = ((intp *)(indices->data))[j];
                if (tmp < 0)
                    tmp = 0;
                else if (tmp >= max_item)
                    tmp = max_item-1;
                memmove(dest, src+tmp*chunk, chunk);
                dest += chunk;
            }
            src += chunk*max_item;
        }
        break;
    }
    }
    else {
        err = func(dest, src, (intp *)(indices->data),
                    max_item, n, m, nelem, clipmode);
        if (err) goto fail;
    }

    PyArray_INCREF(ret);

    Py_XDECREF(indices);
    Py_XDECREF(self);
    if (copyret) {
        PyObject *obj;
        obj = ret->base;
        Py_INCREF(obj);
        Py_DECREF(ret);
        ret = (PyArrayObject *)obj;
    }

    return (PyObject *)ret;


 fail:
    PyArray_XDECREF_ERR(ret);
    Py_XDECREF(indices);
    Py_XDECREF(self);
    return NULL;
}

/*NUMPY_API
  Put values into an array
*/
static PyObject *
PyArray_PutTo(PyArrayObject *self, PyObject* values0, PyObject *indices0,
              NPY_CLIPMODE clipmode)
{
    PyArrayObject  *indices, *values;
    int i, chunk, ni, max_item, nv, tmp;
    char *src, *dest;
    int copied = 0;

    indices = NULL;
    values = NULL;

    if (!PyArray_Check(self)) {
        PyErr_SetString(PyExc_TypeError,
                        "put: first argument must be an array");
        return NULL;
    }
    if (!PyArray_ISCONTIGUOUS(self)) {
        PyArrayObject *obj;
        int flags = NPY_CARRAY | NPY_UPDATEIFCOPY;
        if (clipmode == NPY_RAISE) {
            flags |= NPY_ENSURECOPY;
        }
        Py_INCREF(self->descr);
        obj = (PyArrayObject *)PyArray_FromArray(self,
                                                 self->descr, flags);
        if (obj != self) copied = 1;
        self = obj;
    }
    max_item = PyArray_SIZE(self);
    dest = self->data;
    chunk = self->descr->elsize;

    indices = (PyArrayObject *)PyArray_ContiguousFromAny(indices0,
                                                         PyArray_INTP, 0, 0);
    if (indices == NULL) goto fail;
    ni = PyArray_SIZE(indices);

    Py_INCREF(self->descr);
    values = (PyArrayObject *)PyArray_FromAny(values0, self->descr, 0, 0,
                                              DEFAULT | FORCECAST, NULL);
    if (values == NULL) goto fail;
    nv = PyArray_SIZE(values);
    if (nv <= 0) goto finish;
    if (PyDataType_REFCHK(self->descr)) {
        switch(clipmode) {
        case NPY_RAISE:
            for(i=0; i<ni; i++) {
                src = values->data + chunk * (i % nv);
                tmp = ((intp *)(indices->data))[i];
                if (tmp < 0) tmp = tmp+max_item;
                if ((tmp < 0) || (tmp >= max_item)) {
                    PyErr_SetString(PyExc_IndexError,
                                    "index out of " \
                                    "range for array");
                    goto fail;
                }
                PyArray_Item_INCREF(src, self->descr);
                PyArray_Item_XDECREF(dest+tmp*chunk, self->descr);
                memmove(dest + tmp * chunk, src, chunk);
            }
            break;
        case NPY_WRAP:
            for(i=0; i<ni; i++) {
                src = values->data + chunk * (i % nv);
                tmp = ((intp *)(indices->data))[i];
                if (tmp < 0) while(tmp < 0) tmp+=max_item;
                else if (tmp >= max_item)
                    while(tmp >= max_item)
                        tmp -= max_item;
                PyArray_Item_INCREF(src, self->descr);
                PyArray_Item_XDECREF(dest+tmp*chunk, self->descr);
                memmove(dest + tmp * chunk, src, chunk);
            }
            break;
        case NPY_CLIP:
            for(i=0; i<ni; i++) {
                src = values->data + chunk * (i % nv);
                tmp = ((intp *)(indices->data))[i];
                if (tmp < 0) tmp = 0;
                else if (tmp >= max_item)
                    tmp = max_item - 1;
                PyArray_Item_INCREF(src, self->descr);
                PyArray_Item_XDECREF(dest+tmp*chunk, self->descr);
                memmove(dest + tmp * chunk, src, chunk);
            }
            break;
        }
    }
    else {
        switch(clipmode) {
        case NPY_RAISE:
            for(i=0; i<ni; i++) {
                src = values->data + chunk * (i % nv);
                tmp = ((intp *)(indices->data))[i];
                if (tmp < 0) tmp = tmp+max_item;
                if ((tmp < 0) || (tmp >= max_item)) {
                    PyErr_SetString(PyExc_IndexError,
                                    "index out of " \
                                    "range for array");
                    goto fail;
                }
                memmove(dest + tmp * chunk, src, chunk);
            }
            break;
        case NPY_WRAP:
            for(i=0; i<ni; i++) {
                src = values->data + chunk * (i % nv);
                tmp = ((intp *)(indices->data))[i];
                if (tmp < 0) while(tmp < 0) tmp+=max_item;
                else if (tmp >= max_item)
                    while(tmp >= max_item)
                        tmp -= max_item;
                memmove(dest + tmp * chunk, src, chunk);
            }
            break;
        case NPY_CLIP:
            for(i=0; i<ni; i++) {
                src = values->data + chunk * (i % nv);
                tmp = ((intp *)(indices->data))[i];
                if (tmp < 0) tmp = 0;
                else if (tmp >= max_item)
                    tmp = max_item - 1;
                memmove(dest + tmp * chunk, src, chunk);
            }
            break;
        }
    }

 finish:
    Py_XDECREF(values);
    Py_XDECREF(indices);
    if (copied) {
        Py_DECREF(self);
    }
    Py_INCREF(Py_None);
    return Py_None;

 fail:
    Py_XDECREF(indices);
    Py_XDECREF(values);
    if (copied) {
        PyArray_XDECREF_ERR(self);
    }
    return NULL;
}

static PyObject *
array_putmask(PyObject *NPY_UNUSED(module), PyObject *args, PyObject *kwds)
{
    PyObject *mask, *values;
    PyObject *array;

    static char *kwlist[] = {"arr", "mask", "values", NULL};

    if (!PyArg_ParseTupleAndKeywords(args, kwds, "O!OO:putmask", kwlist,
                                     &PyArray_Type,
                                     &array, &mask, &values))
        return NULL;

    return PyArray_PutMask((PyArrayObject *)array, values, mask);
}

/*NUMPY_API
  Put values into an array according to a mask.
*/
static PyObject *
PyArray_PutMask(PyArrayObject *self, PyObject* values0, PyObject* mask0)
{
    PyArray_FastPutmaskFunc *func;
    PyArrayObject  *mask, *values;
    int i, chunk, ni, max_item, nv, tmp;
    char *src, *dest;
    int copied=0;

    mask = NULL;
    values = NULL;

    if (!PyArray_Check(self)) {
        PyErr_SetString(PyExc_TypeError,
                        "putmask: first argument must "\
                        "be an array");
        return NULL;
    }
    if (!PyArray_ISCONTIGUOUS(self)) {
        PyArrayObject *obj;
        int flags = NPY_CARRAY | NPY_UPDATEIFCOPY;
        Py_INCREF(self->descr);
        obj = (PyArrayObject *)PyArray_FromArray(self,
                                                 self->descr, flags);
        if (obj != self) copied = 1;
        self = obj;
    }

    max_item = PyArray_SIZE(self);
    dest = self->data;
    chunk = self->descr->elsize;

    mask = (PyArrayObject *)\
        PyArray_FROM_OTF(mask0, PyArray_BOOL, CARRAY | FORCECAST);
    if (mask == NULL) goto fail;
    ni = PyArray_SIZE(mask);
    if (ni != max_item) {
        PyErr_SetString(PyExc_ValueError,
                        "putmask: mask and data must be "\
                        "the same size");
        goto fail;
    }
    Py_INCREF(self->descr);
    values = (PyArrayObject *)\
        PyArray_FromAny(values0, self->descr, 0, 0, NPY_CARRAY, NULL);
    if (values == NULL) goto fail;
    nv = PyArray_SIZE(values);        /* zero if null array */
    if (nv <= 0) {
        Py_XDECREF(values);
        Py_XDECREF(mask);
        Py_INCREF(Py_None);
        return Py_None;
    }
    if (PyDataType_REFCHK(self->descr)) {
        for(i=0; i<ni; i++) {
            tmp = ((Bool *)(mask->data))[i];
            if (tmp) {
                src = values->data + chunk * (i % nv);
                PyArray_Item_INCREF(src, self->descr);
                PyArray_Item_XDECREF(dest+i*chunk, self->descr);
                memmove(dest + i * chunk, src, chunk);
            }
        }
    }
    else {
        func = self->descr->f->fastputmask;
        if (func == NULL) {
            for(i=0; i<ni; i++) {
                tmp = ((Bool *)(mask->data))[i];
                if (tmp) {
                    src = values->data + chunk * (i % nv);
                    memmove(dest + i * chunk, src, chunk);
                }
            }
        }
        else {
            func(dest, mask->data, ni, values->data, nv);
        }
    }

    Py_XDECREF(values);
    Py_XDECREF(mask);
    if (copied) {
        Py_DECREF(self);
    }
    Py_INCREF(Py_None);
    return Py_None;

 fail:
    Py_XDECREF(mask);
    Py_XDECREF(values);
    if (copied) {
        PyArray_XDECREF_ERR(self);
    }
    return NULL;
}


/* This conversion function can be used with the "O&" argument for
   PyArg_ParseTuple.  It will immediately return an object of array type
   or will convert to a CARRAY any other object.

   If you use PyArray_Converter, you must DECREF the array when finished
   as you get a new reference to it.
*/

/*NUMPY_API
  Useful to pass as converter function for O& processing in
  PyArgs_ParseTuple.
*/
static int
PyArray_Converter(PyObject *object, PyObject **address)
{
    if (PyArray_Check(object)) {
        *address = object;
        Py_INCREF(object);
        return PY_SUCCEED;
    }
    else {
        *address = PyArray_FromAny(object, NULL, 0, 0, CARRAY, NULL);
        if (*address == NULL) return PY_FAIL;
        return PY_SUCCEED;
    }
}

/*NUMPY_API
  Useful to pass as converter function for O& processing in
  PyArgs_ParseTuple for output arrays
*/
static int
PyArray_OutputConverter(PyObject *object, PyArrayObject **address)
{
    if (object == NULL || object == Py_None) {
        *address = NULL;
        return PY_SUCCEED;
    }
    if (PyArray_Check(object)) {
        *address = (PyArrayObject *)object;
        return PY_SUCCEED;
    }
    else {
        PyErr_SetString(PyExc_TypeError,
                        "output must be an array");
        *address = NULL;
        return PY_FAIL;
    }
}


/*NUMPY_API
  Convert an object to true / false
*/
static int
PyArray_BoolConverter(PyObject *object, Bool *val)
{
    if (PyObject_IsTrue(object))
        *val=TRUE;
    else *val=FALSE;
    if (PyErr_Occurred())
        return PY_FAIL;
    return PY_SUCCEED;
}

/*NUMPY_API
  Convert an object to FORTRAN / C / ANY
*/
static int
PyArray_OrderConverter(PyObject *object, NPY_ORDER *val)
{
    char *str;
    if (object == NULL || object == Py_None) {
        *val = PyArray_ANYORDER;
    }
    else if (!PyString_Check(object) || PyString_GET_SIZE(object) < 1) {
        if (PyObject_IsTrue(object))
            *val = PyArray_FORTRANORDER;
        else
            *val = PyArray_CORDER;
        if (PyErr_Occurred())
            return PY_FAIL;
        return PY_SUCCEED;
    }
    else {
        str = PyString_AS_STRING(object);
        if (str[0] == 'C' || str[0] == 'c') {
            *val = PyArray_CORDER;
        }
        else if (str[0] == 'F' || str[0] == 'f') {
            *val = PyArray_FORTRANORDER;
        }
        else if (str[0] == 'A' || str[0] == 'a') {
            *val = PyArray_ANYORDER;
        }
        else {
            PyErr_SetString(PyExc_TypeError,
                            "order not understood");
            return PY_FAIL;
        }
    }
    return PY_SUCCEED;
}

/*NUMPY_API
  Convert an object to NPY_RAISE / NPY_CLIP / NPY_WRAP
*/
static int
PyArray_ClipmodeConverter(PyObject *object, NPY_CLIPMODE *val)
{
    if (object == NULL || object == Py_None) {
        *val = NPY_RAISE;
    }
    else if (PyString_Check(object)) {
        char *str;
        str = PyString_AS_STRING(object);
        if (str[0] == 'C' || str[0] == 'c') {
            *val = NPY_CLIP;
        }
        else if (str[0] == 'W' || str[0] == 'w') {
            *val = NPY_WRAP;
        }
        else if (str[0] == 'R' || str[0] == 'r') {
            *val = NPY_RAISE;
        }
        else {
            PyErr_SetString(PyExc_TypeError,
                            "clipmode not understood");
            return PY_FAIL;
        }
    }
    else {
        int number;
        number = PyInt_AsLong(object);
        if (number == -1 && PyErr_Occurred()) goto fail;
        if (number <= (int) NPY_RAISE &&
            number >= (int) NPY_CLIP)
            *val = (NPY_CLIPMODE) number;
        else goto fail;
    }
    return PY_SUCCEED;

 fail:
    PyErr_SetString(PyExc_TypeError,
                    "clipmode not understood");
    return PY_FAIL;
}



/*NUMPY_API
  Typestr converter
*/
static int
PyArray_TypestrConvert(int itemsize, int gentype)
{
    register int newtype = gentype;

    if (gentype == PyArray_GENBOOLLTR) {
        if (itemsize == 1)
            newtype = PyArray_BOOL;
        else
            newtype = PyArray_NOTYPE;
    }
    else if (gentype == PyArray_SIGNEDLTR) {
        switch(itemsize) {
        case 1:
            newtype = PyArray_INT8;
            break;
        case 2:
            newtype = PyArray_INT16;
            break;
        case 4:
            newtype = PyArray_INT32;
            break;
        case 8:
            newtype = PyArray_INT64;
            break;
#ifdef PyArray_INT128
        case 16:
            newtype = PyArray_INT128;
            break;
#endif
        default:
            newtype = PyArray_NOTYPE;
        }
    }

    else if (gentype == PyArray_UNSIGNEDLTR) {
        switch(itemsize) {
        case 1:
            newtype = PyArray_UINT8;
            break;
        case 2:
            newtype = PyArray_UINT16;
            break;
        case 4:
            newtype = PyArray_UINT32;
            break;
        case 8:
            newtype = PyArray_UINT64;
            break;
#ifdef PyArray_INT128
        case 16:
            newtype = PyArray_UINT128;
            break;
#endif
        default:
            newtype = PyArray_NOTYPE;
            break;
        }
    }
    else if (gentype == PyArray_FLOATINGLTR) {
        switch(itemsize) {
        case 4:
            newtype = PyArray_FLOAT32;
            break;
        case 8:
            newtype = PyArray_FLOAT64;
            break;
#ifdef PyArray_FLOAT80
        case 10:
            newtype = PyArray_FLOAT80;
            break;
#endif
#ifdef PyArray_FLOAT96
        case 12:
            newtype = PyArray_FLOAT96;
            break;
#endif
#ifdef PyArray_FLOAT128
        case 16:
            newtype = PyArray_FLOAT128;
            break;
#endif
        default:
            newtype = PyArray_NOTYPE;
        }
    }

    else if (gentype == PyArray_COMPLEXLTR) {
        switch(itemsize) {
        case 8:
            newtype = PyArray_COMPLEX64;
            break;
        case 16:
            newtype = PyArray_COMPLEX128;
            break;
#ifdef PyArray_FLOAT80
        case 20:
            newtype = PyArray_COMPLEX160;
            break;
#endif
#ifdef PyArray_FLOAT96
        case 24:
            newtype = PyArray_COMPLEX192;
            break;
#endif
#ifdef PyArray_FLOAT128
        case 32:
            newtype = PyArray_COMPLEX256;
            break;
#endif
        default:
            newtype = PyArray_NOTYPE;
        }
    }

    return newtype;
}


/* this function takes a Python object which exposes the (single-segment)
   buffer interface and returns a pointer to the data segment

   You should increment the reference count by one of buf->base
   if you will hang on to a reference

   You only get a borrowed reference to the object. Do not free the
   memory...
*/


/*NUMPY_API
  Get buffer chunk from object
*/
static int
PyArray_BufferConverter(PyObject *obj, PyArray_Chunk *buf)
{
    Py_ssize_t buflen;

    buf->ptr = NULL;
    buf->flags = BEHAVED;
    buf->base = NULL;

    if (obj == Py_None)
        return PY_SUCCEED;

    if (PyObject_AsWriteBuffer(obj, &(buf->ptr), &buflen) < 0) {
        PyErr_Clear();
        buf->flags &= ~WRITEABLE;
        if (PyObject_AsReadBuffer(obj, (const void **)&(buf->ptr),
                                  &buflen) < 0)
            return PY_FAIL;
    }
    buf->len = (intp) buflen;

    /* Point to the base of the buffer object if present */
    if (PyBuffer_Check(obj)) buf->base = ((PyArray_Chunk *)obj)->base;
    if (buf->base == NULL) buf->base = obj;

    return PY_SUCCEED;
}



/* This function takes a Python sequence object and allocates and
   fills in an intp array with the converted values.

   **Remember to free the pointer seq.ptr when done using
   PyDimMem_FREE(seq.ptr)**
*/

/*NUMPY_API
  Get intp chunk from sequence
*/
static int
PyArray_IntpConverter(PyObject *obj, PyArray_Dims *seq)
{
    int len;
    int nd;

    seq->ptr = NULL;
    seq->len = 0;
    if (obj == Py_None) return PY_SUCCEED;
    len = PySequence_Size(obj);
    if (len == -1) { /* Check to see if it is a number */
        if (PyNumber_Check(obj)) len = 1;
    }
    if (len < 0) {
        PyErr_SetString(PyExc_TypeError,
                        "expected sequence object with len >= 0");
        return PY_FAIL;
    }
    if (len > MAX_DIMS) {
        PyErr_Format(PyExc_ValueError, "sequence too large; "   \
                     "must be smaller than %d", MAX_DIMS);
        return PY_FAIL;
    }
    if (len > 0) {
        seq->ptr = PyDimMem_NEW(len);
        if (seq->ptr == NULL) {
            PyErr_NoMemory();
            return PY_FAIL;
        }
    }
    seq->len = len;
    nd = PyArray_IntpFromSequence(obj, (intp *)seq->ptr, len);
    if (nd == -1 || nd != len) {
        PyDimMem_FREE(seq->ptr);
        seq->ptr=NULL;
        return PY_FAIL;
    }
    return PY_SUCCEED;
}


/* A tuple type would be either (generic typeobject, typesize)
   or (fixed-length data-type, shape)

   or (inheriting data-type, new-data-type)
   The new data-type must have the same itemsize as the inheriting data-type
   unless the latter is 0

   Thus (int32, {'real':(int16,0),'imag',(int16,2)})

   is one way to specify a descriptor that will give
   a['real'] and a['imag'] to an int32 array.
*/

/* leave type reference alone */
static PyArray_Descr *
_use_inherit(PyArray_Descr *type, PyObject *newobj, int *errflag)
{
    PyArray_Descr *new;
    PyArray_Descr *conv;

    *errflag = 0;
    if (!PyArray_DescrConverter(newobj, &conv)) {
        return NULL;
    }
    *errflag = 1;
    new = PyArray_DescrNew(type);
    if (new == NULL) goto fail;

    if (new->elsize && new->elsize != conv->elsize) {
        PyErr_SetString(PyExc_ValueError,
                        "mismatch in size of old "\
                        "and new data-descriptor");
        goto fail;
    }
    new->elsize = conv->elsize;
    if (conv->names) {
        new->fields = conv->fields;
        Py_XINCREF(new->fields);
        new->names = conv->names;
        Py_XINCREF(new->names);
    }
    new->hasobject = conv->hasobject;
    Py_DECREF(conv);
    *errflag = 0;
    return new;

 fail:
    Py_DECREF(conv);
    return NULL;

}

static PyArray_Descr *
_convert_from_tuple(PyObject *obj)
{
    PyArray_Descr *type, *res;
    PyObject *val;
    int errflag;

    if (PyTuple_GET_SIZE(obj) != 2) return NULL;

    if (!PyArray_DescrConverter(PyTuple_GET_ITEM(obj,0), &type))
        return NULL;
    val = PyTuple_GET_ITEM(obj,1);
    /* try to interpret next item as a type */
    res = _use_inherit(type, val, &errflag);
    if (res || errflag) {
        Py_DECREF(type);
        if (res) return res;
        else return NULL;
    }
    PyErr_Clear();
    /* We get here if res was NULL but errflag wasn't set
       --- i.e. the conversion to a data-descr failed in _use_inherit
    */

    if (type->elsize == 0) { /* interpret next item as a typesize */
        int itemsize;
        itemsize = PyArray_PyIntAsInt(PyTuple_GET_ITEM(obj,1));
        if (error_converting(itemsize)) {
            PyErr_SetString(PyExc_ValueError,
                            "invalid itemsize in generic type "\
                            "tuple");
            goto fail;
        }
        PyArray_DESCR_REPLACE(type);
        if (type->type_num == PyArray_UNICODE)
            type->elsize = itemsize << 2;
        else
            type->elsize = itemsize;
    }
    else {
        /* interpret next item as shape (if it's a tuple)
           and reset the type to PyArray_VOID with
           a new fields attribute.
        */
        PyArray_Dims shape={NULL,-1};
        PyArray_Descr *newdescr;
        if (!(PyArray_IntpConverter(val, &shape)) ||
            (shape.len > MAX_DIMS)) {
            PyDimMem_FREE(shape.ptr);
            PyErr_SetString(PyExc_ValueError,
                            "invalid shape in fixed-type tuple.");
            goto fail;
        }
        /* If (type, 1) was given, it is equivalent to type...
           or (type, ()) was given it is equivalent to type... */
        if ((shape.len == 1 && shape.ptr[0] == 1 && PyNumber_Check(val)) || \
            (shape.len == 0 && PyTuple_Check(val))) {
            PyDimMem_FREE(shape.ptr);
            return type;
        }
        newdescr = PyArray_DescrNewFromType(PyArray_VOID);
        if (newdescr == NULL) {PyDimMem_FREE(shape.ptr); goto fail;}
        newdescr->elsize = type->elsize;
        newdescr->elsize *= PyArray_MultiplyList(shape.ptr,
                                                 shape.len);
        PyDimMem_FREE(shape.ptr);
        newdescr->subarray = _pya_malloc(sizeof(PyArray_ArrayDescr));
        newdescr->subarray->base = type;
        newdescr->hasobject = type->hasobject;
        Py_INCREF(val);
        newdescr->subarray->shape = val;
        Py_XDECREF(newdescr->fields);
        Py_XDECREF(newdescr->names);
        newdescr->fields = NULL;
        newdescr->names = NULL;
        type = newdescr;
    }
    return type;

 fail:
    Py_XDECREF(type);
    return NULL;
}

/* obj is a list.  Each item is a tuple with

   (field-name, data-type (either a list or a string), and an optional
   shape parameter).
*/
static PyArray_Descr *
_convert_from_array_descr(PyObject *obj, int align)
{
    int n, i, totalsize;
    int ret;
    PyObject *fields, *item, *newobj;
    PyObject *name, *tup, *title;
    PyObject *nameslist;
    PyArray_Descr *new;
    PyArray_Descr *conv;
    int dtypeflags=0;
    int maxalign = 0;


    n = PyList_GET_SIZE(obj);
    nameslist = PyTuple_New(n);
    if (!nameslist) return NULL;
    totalsize = 0;
    fields = PyDict_New();
    for (i=0; i<n; i++) {
        item = PyList_GET_ITEM(obj, i);
        if (!PyTuple_Check(item) || (PyTuple_GET_SIZE(item) < 2))
            goto fail;
        name = PyTuple_GET_ITEM(item, 0);
        if (PyString_Check(name)) {
            title=NULL;
        }
        else if (PyTuple_Check(name)) {
            if (PyTuple_GET_SIZE(name) != 2) goto fail;
            title = PyTuple_GET_ITEM(name, 0);
            name = PyTuple_GET_ITEM(name, 1);
            if (!PyString_Check(name))
                goto fail;
        }
        else goto fail;
        if (PyString_GET_SIZE(name)==0) {
            if (title==NULL)
                name = PyString_FromFormat("f%d", i);
            else {
                name = title;
                Py_INCREF(name);
            }
        }
        else {
            Py_INCREF(name);
        }
        PyTuple_SET_ITEM(nameslist, i, name);
        if (PyTuple_GET_SIZE(item) == 2) {
            ret = PyArray_DescrConverter(PyTuple_GET_ITEM(item, 1),
                                         &conv);
            if (ret == PY_FAIL)
                PyObject_Print(PyTuple_GET_ITEM(item,1),
                               stderr, 0);
        }
        else if (PyTuple_GET_SIZE(item) == 3) {
            newobj = PyTuple_GetSlice(item, 1, 3);
            ret = PyArray_DescrConverter(newobj, &conv);
            Py_DECREF(newobj);
        }
        else goto fail;
        if (ret == PY_FAIL) goto fail;
        if ((PyDict_GetItem(fields, name) != NULL) ||
            (title &&
             (PyString_Check(title) || PyUnicode_Check(title)) &&
             (PyDict_GetItem(fields, title) != NULL))) {
            PyErr_SetString(PyExc_ValueError,
                            "two fields with the same name");
            goto fail;
        }
        dtypeflags |= (conv->hasobject & NPY_FROM_FIELDS);
        tup = PyTuple_New((title == NULL ? 2 : 3));
        PyTuple_SET_ITEM(tup, 0, (PyObject *)conv);
        if (align) {
            int _align;
            _align = conv->alignment;
            if (_align > 1) totalsize =                     \
                                ((totalsize + _align - 1)/_align)*_align;
            maxalign = MAX(maxalign, _align);
        }
        PyTuple_SET_ITEM(tup, 1, PyInt_FromLong((long) totalsize));

        /* Title can be "meta-data".  Only insert it
           into the fields dictionary if it is a string
        */
        if (title != NULL) {
            Py_INCREF(title);
            PyTuple_SET_ITEM(tup, 2, title);
            if (PyString_Check(title) || PyUnicode_Check(title))
                PyDict_SetItem(fields, title, tup);
        }
        PyDict_SetItem(fields, name, tup);
        totalsize += conv->elsize;
        Py_DECREF(tup);
    }
    new = PyArray_DescrNewFromType(PyArray_VOID);
    new->fields = fields;
    new->names = nameslist;
    new->elsize = totalsize;
    new->hasobject=dtypeflags;
    if (maxalign > 1) {
        totalsize = ((totalsize+maxalign-1)/maxalign)*maxalign;
    }
    if (align) new->alignment = maxalign;
    return new;

 fail:
    Py_DECREF(fields);
    Py_DECREF(nameslist);
    return NULL;

}

/* a list specifying a data-type can just be
   a list of formats.  The names for the fields
   will default to f0, f1, f2, and so forth.
*/

static PyArray_Descr *
_convert_from_list(PyObject *obj, int align)
{
    int n, i;
    int totalsize;
    PyObject *fields;
    PyArray_Descr *conv=NULL;
    PyArray_Descr *new;
    PyObject *key, *tup;
    PyObject *nameslist=NULL;
    int ret;
    int maxalign=0;
    int dtypeflags=0;

    n = PyList_GET_SIZE(obj);
    /* Ignore any empty string at end which _internal._commastring
       can produce  */
    key = PyList_GET_ITEM(obj, n-1);
    if (PyString_Check(key) && PyString_GET_SIZE(key) == 0) n = n-1;
    /* End ignore code.*/
    totalsize = 0;
    if (n==0) return NULL;
    nameslist = PyTuple_New(n);
    if (!nameslist) return NULL;
    fields = PyDict_New();
    for (i=0; i<n; i++) {
        tup = PyTuple_New(2);
        key = PyString_FromFormat("f%d", i);
        ret = PyArray_DescrConverter(PyList_GET_ITEM(obj, i), &conv);
        if (ret == PY_FAIL) {
            Py_DECREF(tup);
            Py_DECREF(key);
            goto fail;
        }
        dtypeflags |= (conv->hasobject & NPY_FROM_FIELDS);
        PyTuple_SET_ITEM(tup, 0, (PyObject *)conv);
        if (align) {
            int _align;
            _align = conv->alignment;
            if (_align > 1) totalsize =                     \
                                ((totalsize + _align - 1)/_align)*_align;
            maxalign = MAX(maxalign, _align);
        }
        PyTuple_SET_ITEM(tup, 1, PyInt_FromLong((long) totalsize));
        PyDict_SetItem(fields, key, tup);
        Py_DECREF(tup);
        PyTuple_SET_ITEM(nameslist, i, key);
        totalsize += conv->elsize;
    }
    new = PyArray_DescrNewFromType(PyArray_VOID);
    new->fields = fields;
    new->names = nameslist;
    new->hasobject=dtypeflags;
    if (maxalign > 1) {
        totalsize = ((totalsize+maxalign-1)/maxalign)*maxalign;
    }
    if (align) new->alignment = maxalign;
    new->elsize = totalsize;
    return new;

 fail:
    Py_DECREF(nameslist);
    Py_DECREF(fields);
    return NULL;
}


/* comma-separated string */
/* this is the format developed by the numarray records module */
/* and implemented by the format parser in that module */
/* this is an alternative implementation found in the _internal.py
   file patterned after that one -- the approach is to try to convert
   to a list (with tuples if any repeat information is present)
   and then call the _convert_from_list)
*/

static PyArray_Descr *
_convert_from_commastring(PyObject *obj, int align)
{
    PyObject *listobj;
    PyArray_Descr *res;
    PyObject *_numpy_internal;

    if (!PyString_Check(obj)) return NULL;
    _numpy_internal = PyImport_ImportModule("numpy.core._internal");
    if (_numpy_internal == NULL) return NULL;
    listobj = PyObject_CallMethod(_numpy_internal, "_commastring",
                                  "O", obj);
    Py_DECREF(_numpy_internal);
    if (!listobj) return NULL;
    if (!PyList_Check(listobj) || PyList_GET_SIZE(listobj)<1) {
        PyErr_SetString(PyExc_RuntimeError, "_commastring is "  \
                        "not returning a list with len >= 1");
        return NULL;
    }
    if (PyList_GET_SIZE(listobj) == 1) {
        if (PyArray_DescrConverter(PyList_GET_ITEM(listobj, 0),
                                   &res) == NPY_FAIL) {
            res = NULL;
        }
    }
    else {
        res = _convert_from_list(listobj, align);
    }
    Py_DECREF(listobj);
    if (!res && !PyErr_Occurred()) {
        PyErr_SetString(PyExc_ValueError, "invalid data-type");
        return NULL;
    }
    return res;
}



/* a dictionary specifying a data-type
   must have at least two and up to four
   keys These must all be sequences of the same length.

   "names" --- field names
   "formats" --- the data-type descriptors for the field.

   Optional:

   "offsets" --- integers indicating the offset into the
   record of the start of the field.
   if not given, then "consecutive offsets"
   will be assumed and placed in the dictionary.

   "titles" --- Allows the use of an additional key
   for the fields dictionary.(if these are strings
   or unicode objects) or
   this can also be meta-data to
   be passed around with the field description.

   Attribute-lookup-based field names merely has to query the fields
   dictionary of the data-descriptor.  Any result present can be used
   to return the correct field.

   So, the notion of what is a name and what is a title is really quite
   arbitrary.

   What does distinguish a title, however, is that if it is not None,
   it will be placed at the end of the tuple inserted into the
   fields dictionary.and can therefore be used to carry meta-data around.

   If the dictionary does not have "names" and "formats" entries,
   then it will be checked for conformity and used directly.
*/

static PyArray_Descr *
_use_fields_dict(PyObject *obj, int align)
{
    PyObject *_numpy_internal;
    PyArray_Descr *res;
    _numpy_internal = PyImport_ImportModule("numpy.core._internal");
    if (_numpy_internal == NULL) return NULL;
    res = (PyArray_Descr *)PyObject_CallMethod(_numpy_internal,
                                               "_usefields",
                                               "Oi", obj, align);
    Py_DECREF(_numpy_internal);
    return res;
}

static PyArray_Descr *
_convert_from_dict(PyObject *obj, int align)
{
    PyArray_Descr *new;
    PyObject *fields=NULL;
    PyObject *names, *offsets, *descrs, *titles;
    int n, i;
    int totalsize;
    int maxalign=0;
    int dtypeflags=0;

    fields = PyDict_New();
    if (fields == NULL) return (PyArray_Descr *)PyErr_NoMemory();

    names = PyDict_GetItemString(obj, "names");
    descrs = PyDict_GetItemString(obj, "formats");

    if (!names || !descrs) {
        Py_DECREF(fields);
        return _use_fields_dict(obj, align);
    }
    n = PyObject_Length(names);
    offsets = PyDict_GetItemString(obj, "offsets");
    titles = PyDict_GetItemString(obj, "titles");
    if ((n > PyObject_Length(descrs)) ||                    \
        (offsets && (n > PyObject_Length(offsets))) ||      \
        (titles && (n > PyObject_Length(titles)))) {
        PyErr_SetString(PyExc_ValueError,
                        "all items in the dictionary must have" \
                        " the same length.");
        goto fail;
    }

    totalsize = 0;
    for(i=0; i<n; i++) {
        PyObject *tup, *descr, *index, *item, *name, *off;
        int len, ret, _align=1;
        PyArray_Descr *newdescr;

        /* Build item to insert (descr, offset, [title])*/
        len = 2;
        item = NULL;
        index = PyInt_FromLong(i);
        if (titles) {
            item=PyObject_GetItem(titles, index);
            if (item && item != Py_None) len = 3;
            else Py_XDECREF(item);
            PyErr_Clear();
        }
        tup = PyTuple_New(len);
        descr = PyObject_GetItem(descrs, index);
        ret = PyArray_DescrConverter(descr, &newdescr);
        Py_DECREF(descr);
        if (ret == PY_FAIL) {
            Py_DECREF(tup);
            Py_DECREF(index);
            goto fail;
        }
        PyTuple_SET_ITEM(tup, 0, (PyObject *)newdescr);
        if (align) {
            _align = newdescr->alignment;
            maxalign = MAX(maxalign,_align);
        }
        if (offsets) {
            long offset;
            off = PyObject_GetItem(offsets, index);
            offset = PyInt_AsLong(off);
            PyTuple_SET_ITEM(tup, 1, off);
            if (offset < totalsize) {
                PyErr_SetString(PyExc_ValueError,
                                "invalid offset (must be "\
                                "ordered)");
                ret = PY_FAIL;
            }
            if (offset > totalsize) totalsize = offset;
        }
        else {
            if (align && _align > 1) {
                totalsize = ((totalsize + _align - 1)   \
                             /_align)*_align;
            }
            PyTuple_SET_ITEM(tup, 1, PyInt_FromLong(totalsize));
        }
        if (len == 3) PyTuple_SET_ITEM(tup, 2, item);
        name = PyObject_GetItem(names, index);
        Py_DECREF(index);
        if (!(PyString_Check(name) || PyUnicode_Check(name))) {
            PyErr_SetString(PyExc_ValueError,
                            "field names must be strings");
            ret = PY_FAIL;
        }

        /* Insert into dictionary */
        if (PyDict_GetItem(fields, name) != NULL) {
            PyErr_SetString(PyExc_ValueError,
                            "name already used as a name or "\
                            "title");
            ret = PY_FAIL;
        }
        PyDict_SetItem(fields, name, tup);
        Py_DECREF(name);
        if (len == 3) {
            if ((PyString_Check(item) || PyUnicode_Check(item)) &&
                PyDict_GetItem(fields, item) != NULL) {
                PyErr_SetString(PyExc_ValueError,
                                "title already used as a "\
                                "name or title.");
                ret=PY_FAIL;
            }
            else {
                PyDict_SetItem(fields, item, tup);
            }
        }
        Py_DECREF(tup);
        if ((ret == PY_FAIL) || (newdescr->elsize == 0)) goto fail;
        dtypeflags |= (newdescr->hasobject & NPY_FROM_FIELDS);
        totalsize += newdescr->elsize;
    }

    new = PyArray_DescrNewFromType(PyArray_VOID);
    if (new == NULL) goto fail;
    if (maxalign > 1)
        totalsize = ((totalsize + maxalign - 1)/maxalign)*maxalign;
    if (align) new->alignment = maxalign;
    new->elsize = totalsize;
    if (!PyTuple_Check(names)) {
        names = PySequence_Tuple(names);
    }
    else {
        Py_INCREF(names);
    }
    new->names = names;
    new->fields = fields;
    new->hasobject = dtypeflags;
    return new;

 fail:
    Py_XDECREF(fields);
    return NULL;
}

#define _chk_byteorder(arg) (arg == '>' || arg == '<' ||        \
                             arg == '|' || arg == '=')

static int
_check_for_commastring(char *type, int len)
{
    int i;

    /* Check for ints at start of string */
    if ((type[0] >= '0' && type[0] <= '9') ||
        ((len > 1) && _chk_byteorder(type[0]) &&
         (type[1] >= '0' && type[1] <= '9')))
        return 1;

    /* Check for empty tuple */
    if (((len > 1) && (type[0] == '(' && type[1] == ')')) ||
        ((len > 3) && _chk_byteorder(type[0]) &&
         (type[1] == '(' && type[2] == ')')))
        return 1;

    /* Check for presence of commas */
    for (i=1;i<len;i++)
        if (type[i] == ',') return 1;

    return 0;
}

#undef _chk_byteorder

/*
  any object with
  the .fields attribute and/or .itemsize attribute
  (if the .fields attribute does not give
  the total size -- i.e. a partial record naming).
  If itemsize is given it must be >= size computed from fields

  The .fields attribute must return a convertible dictionary if
  present.  Result inherits from PyArray_VOID.
*/


/*NUMPY_API
  Get type-descriptor from an object forcing alignment if possible
  None goes to DEFAULT type.
*/
static int
PyArray_DescrAlignConverter(PyObject *obj, PyArray_Descr **at)
{
    if PyDict_Check(obj) {
            *at =  _convert_from_dict(obj, 1);
        }
    else if PyString_Check(obj) {
            *at = _convert_from_commastring(obj, 1);
        }
    else if PyList_Check(obj) {
            *at = _convert_from_array_descr(obj, 1);
        }
    else {
        return PyArray_DescrConverter(obj, at);
    }
    if (*at == NULL) {
        if (!PyErr_Occurred()) {
            PyErr_SetString(PyExc_ValueError,
                            "data-type-descriptor not understood");
        }
        return PY_FAIL;
    }
    return PY_SUCCEED;
}

/*NUMPY_API
  Get type-descriptor from an object forcing alignment if possible
  None goes to NULL.
*/
static int
PyArray_DescrAlignConverter2(PyObject *obj, PyArray_Descr **at)
{
    if PyDict_Check(obj) {
            *at =  _convert_from_dict(obj, 1);
        }
    else if PyString_Check(obj) {
            *at = _convert_from_commastring(obj, 1);
        }
    else if PyList_Check(obj) {
            *at = _convert_from_array_descr(obj, 1);
        }
    else {
        return PyArray_DescrConverter2(obj, at);
    }
    if (*at == NULL) {
        if (!PyErr_Occurred()) {
            PyErr_SetString(PyExc_ValueError,
                            "data-type-descriptor not understood");
        }
        return PY_FAIL;
    }
    return PY_SUCCEED;
}


/*NUMPY_API
  Get typenum from an object -- None goes to NULL
*/
static int
PyArray_DescrConverter2(PyObject *obj, PyArray_Descr **at)
{
    if (obj == Py_None) {
        *at = NULL;
        return PY_SUCCEED;
    }
    else return PyArray_DescrConverter(obj, at);
}

/* This function takes a Python object representing a type and converts it
   to a the correct PyArray_Descr * structure to describe the type.

   Many objects can be used to represent a data-type which in NumPy is
   quite a flexible concept.

   This is the central code that converts Python objects to
   Type-descriptor objects that are used throughout numpy.
*/

/* new reference in *at */
/*NUMPY_API
  Get typenum from an object -- None goes to PyArray_DEFAULT
*/
static int
PyArray_DescrConverter(PyObject *obj, PyArray_Descr **at)
{
    char *type;
    int check_num=PyArray_NOTYPE+10;
    int len;
    PyObject *item;
    int elsize = 0;
    char endian = '=';

    *at=NULL;

    /* default */
    if (obj == Py_None) {
        *at = PyArray_DescrFromType(PyArray_DEFAULT);
        return PY_SUCCEED;
    }

    if (PyArray_DescrCheck(obj)) {
        *at = (PyArray_Descr *)obj;
        Py_INCREF(*at);
        return PY_SUCCEED;
    }

    if (PyType_Check(obj)) {
        if (PyType_IsSubtype((PyTypeObject *)obj,
                             &PyGenericArrType_Type)) {
            *at = PyArray_DescrFromTypeObject(obj);
            if (*at) return PY_SUCCEED;
            else return PY_FAIL;
        }
        check_num = PyArray_OBJECT;
        if (obj == (PyObject *)(&PyInt_Type))
            check_num = PyArray_LONG;
        else if (obj == (PyObject *)(&PyLong_Type))
            check_num = PyArray_LONGLONG;
        else if (obj == (PyObject *)(&PyFloat_Type))
            check_num = PyArray_DOUBLE;
        else if (obj == (PyObject *)(&PyComplex_Type))
            check_num = PyArray_CDOUBLE;
        else if (obj == (PyObject *)(&PyBool_Type))
            check_num = PyArray_BOOL;
        else if (obj == (PyObject *)(&PyString_Type))
            check_num = PyArray_STRING;
        else if (obj == (PyObject *)(&PyUnicode_Type))
            check_num = PyArray_UNICODE;
        else if (obj == (PyObject *)(&PyBuffer_Type))
            check_num = PyArray_VOID;
        else {
            *at = _arraydescr_fromobj(obj);
            if (*at) return PY_SUCCEED;
        }
        goto finish;
    }

    /* or a typecode string */

    if (PyString_Check(obj)) {
        /* Check for a string typecode. */
        type = PyString_AS_STRING(obj);
        len = PyString_GET_SIZE(obj);
        if (len <= 0) goto fail;

        /* check for commas present
           or first (or second) element a digit */
        if (_check_for_commastring(type, len)) {
            *at = _convert_from_commastring(obj, 0);
            if (*at) return PY_SUCCEED;
            return PY_FAIL;
        }
        check_num = (int) type[0];
        if ((char) check_num == '>' || (char) check_num == '<' || \
            (char) check_num == '|' || (char) check_num == '=') {
            if (len <= 1) goto fail;
            endian = (char) check_num;
            type++; len--;
            check_num = (int) type[0];
            if (endian == '|') endian = '=';
        }
        if (len > 1) {
            elsize = atoi(type+1);
            if (elsize == 0) {
                check_num = PyArray_NOTYPE+10;
            }
            /* When specifying length of UNICODE
               the number of characters is given to match
               the STRING interface.  Each character can be
               more than one byte and itemsize must be
               the number of bytes.
            */
            else if (check_num == PyArray_UNICODELTR) {
                elsize <<= 2;
            }
            /* Support for generic processing
               c4, i4, f8, etc...
            */
            else if ((check_num != PyArray_STRINGLTR) && \
                     (check_num != PyArray_VOIDLTR) &&      \
                     (check_num != PyArray_STRINGLTR2)) {
                check_num =                             \
                    PyArray_TypestrConvert(elsize,
                                           check_num);
                if (check_num == PyArray_NOTYPE)
                    check_num += 10;
                elsize = 0;
            }
        }
    }
    /* or a tuple */
    else if (PyTuple_Check(obj)) {
        *at = _convert_from_tuple(obj);
        if (*at == NULL){
            if (PyErr_Occurred()) return PY_FAIL;
            goto fail;
        }
        return PY_SUCCEED;
    }
    /* or a list */
    else if (PyList_Check(obj)) {
        *at = _convert_from_array_descr(obj,0);
        if (*at == NULL) {
            if (PyErr_Occurred()) return PY_FAIL;
            goto fail;
        }
        return PY_SUCCEED;
    }
    /* or a dictionary */
    else if (PyDict_Check(obj)) {
        *at = _convert_from_dict(obj,0);
        if (*at == NULL) {
            if (PyErr_Occurred()) return PY_FAIL;
            goto fail;
        }
        return PY_SUCCEED;
    }
    else if (PyArray_Check(obj)) goto fail;
    else /* goto fail;*/ {
        *at = _arraydescr_fromobj(obj);
        if (*at) return PY_SUCCEED;
        if (PyErr_Occurred()) return PY_FAIL;
        goto fail;
    }
    if (PyErr_Occurred()) goto fail;

    /*
      if (check_num == PyArray_NOTYPE) return PY_FAIL;
    */

 finish:
    if ((check_num == PyArray_NOTYPE+10) ||                 \
        (*at = PyArray_DescrFromType(check_num))==NULL) {
        /* Now check to see if the object is registered
           in typeDict */
        if (typeDict != NULL) {
            item = PyDict_GetItem(typeDict, obj);
            if (item) return PyArray_DescrConverter(item, at);
        }
        goto fail;
    }

    if (((*at)->elsize == 0) && (elsize != 0)) {
        PyArray_DESCR_REPLACE(*at);
        (*at)->elsize = elsize;
    }
    if (endian != '=' && PyArray_ISNBO(endian)) endian = '=';

    if (endian != '=' && (*at)->byteorder != '|' && \
        (*at)->byteorder != endian) {
        PyArray_DESCR_REPLACE(*at);
        (*at)->byteorder = endian;
    }

    return PY_SUCCEED;

 fail:
    PyErr_SetString(PyExc_TypeError,
                    "data type not understood");
    *at=NULL;
    return PY_FAIL;
}

/*NUMPY_API
  Convert object to endian
*/
static int
PyArray_ByteorderConverter(PyObject *obj, char *endian)
{
    char *str;
    *endian = PyArray_SWAP;
    str = PyString_AsString(obj);
    if (!str) return PY_FAIL;
    if (strlen(str) < 1) {
        PyErr_SetString(PyExc_ValueError,
                        "Byteorder string must be at least length 1");
        return PY_FAIL;
    }
    *endian = str[0];
    if (str[0] != PyArray_BIG && str[0] != PyArray_LITTLE &&        \
        str[0] != PyArray_NATIVE && str[0] != PyArray_IGNORE) {
        if (str[0] == 'b' || str[0] == 'B')
            *endian = PyArray_BIG;
        else if (str[0] == 'l' || str[0] == 'L')
            *endian = PyArray_LITTLE;
        else if (str[0] == 'n' || str[0] == 'N')
            *endian = PyArray_NATIVE;
        else if (str[0] == 'i' || str[0] == 'I')
            *endian = PyArray_IGNORE;
        else if (str[0] == 's' || str[0] == 'S')
            *endian = PyArray_SWAP;
        else {
            PyErr_Format(PyExc_ValueError,
                         "%s is an unrecognized byteorder",
                         str);
            return PY_FAIL;
        }
    }
    return PY_SUCCEED;
}

/*NUMPY_API
  Convert object to sort kind
*/
static int
PyArray_SortkindConverter(PyObject *obj, NPY_SORTKIND *sortkind)
{
    char *str;
    *sortkind = PyArray_QUICKSORT;
    str = PyString_AsString(obj);
    if (!str) return PY_FAIL;
    if (strlen(str) < 1) {
        PyErr_SetString(PyExc_ValueError,
                        "Sort kind string must be at least length 1");
        return PY_FAIL;
    }
    if (str[0] == 'q' || str[0] == 'Q')
        *sortkind = PyArray_QUICKSORT;
    else if (str[0] == 'h' || str[0] == 'H')
        *sortkind = PyArray_HEAPSORT;
    else if (str[0] == 'm' || str[0] == 'M')
        *sortkind = PyArray_MERGESORT;
    else {
        PyErr_Format(PyExc_ValueError,
                     "%s is an unrecognized kind of sort",
                     str);
        return PY_FAIL;
    }
    return PY_SUCCEED;
}


/* compare the field dictionary for two types
   return 1 if the same or 0 if not
*/

static int
_equivalent_fields(PyObject *field1, PyObject *field2) {

    int same, val;

    if (field1 == field2) return 1;
    if (field1 == NULL || field2 == NULL) return 0;
    val = PyObject_Compare(field1, field2);
    if (val != 0 || PyErr_Occurred()) same = 0;
    else same = 1;
    PyErr_Clear();
    return same;
}

/* This function returns true if the two typecodes are
   equivalent (same basic kind and same itemsize).
*/

/*NUMPY_API*/
static unsigned char
PyArray_EquivTypes(PyArray_Descr *typ1, PyArray_Descr *typ2)
{
    register int typenum1=typ1->type_num;
    register int typenum2=typ2->type_num;
    register int size1=typ1->elsize;
    register int size2=typ2->elsize;

    if (size1 != size2) return FALSE;

    if (PyArray_ISNBO(typ1->byteorder) != PyArray_ISNBO(typ2->byteorder))
        return FALSE;

    if (typenum1 == PyArray_VOID || \
        typenum2 == PyArray_VOID) {
        return ((typenum1 == typenum2) &&
                _equivalent_fields(typ1->fields, typ2->fields));
    }
    return (typ1->kind == typ2->kind);
}

/*NUMPY_API*/
static unsigned char
PyArray_EquivTypenums(int typenum1, int typenum2)
{
    PyArray_Descr *d1, *d2;
    Bool ret;
    d1 = PyArray_DescrFromType(typenum1);
    d2 = PyArray_DescrFromType(typenum2);
    ret = PyArray_EquivTypes(d1, d2);
    Py_DECREF(d1);
    Py_DECREF(d2);
    return ret;
}

/*** END C-API FUNCTIONS **/

static PyObject *
_prepend_ones(PyArrayObject *arr, int nd, int ndmin)
{
    intp newdims[MAX_DIMS];
    intp newstrides[MAX_DIMS];
    int i,k,num;
    PyObject *ret;

    num = ndmin-nd;
    for (i=0; i<num; i++) {
        newdims[i] = 1;
        newstrides[i] = arr->descr->elsize;
    }
    for (i=num;i<ndmin;i++) {
        k = i-num;
        newdims[i] = arr->dimensions[k];
        newstrides[i] = arr->strides[k];
    }
    Py_INCREF(arr->descr);
    ret = PyArray_NewFromDescr(arr->ob_type, arr->descr, ndmin,
                               newdims, newstrides, arr->data, arr->flags,
                               (PyObject *)arr);
    /* steals a reference to arr --- so don't increment
       here */
    PyArray_BASE(ret) = (PyObject *)arr;
    return ret;
}


#define _ARET(x) PyArray_Return((PyArrayObject *)(x))

#define STRIDING_OK(op, order) ((order) == PyArray_ANYORDER ||          \
                                ((order) == PyArray_CORDER &&           \
                                 PyArray_ISCONTIGUOUS(op)) ||           \
                                ((order) == PyArray_FORTRANORDER &&     \
                                 PyArray_ISFORTRAN(op)))

static PyObject *
_array_fromobject(PyObject *NPY_UNUSED(ignored), PyObject *args, PyObject *kws)
{
    PyObject *op, *ret=NULL;
    static char *kwd[]= {"object", "dtype", "copy", "order", "subok",
                         "ndmin", NULL};
    Bool subok=FALSE;
    Bool copy=TRUE;
    int ndmin=0, nd;
    PyArray_Descr *type=NULL;
    PyArray_Descr *oldtype=NULL;
    NPY_ORDER order=PyArray_ANYORDER;
    int flags=0;

    if (PyTuple_GET_SIZE(args) > 2) {
        PyErr_SetString(PyExc_ValueError,
                        "only 2 non-keyword arguments accepted");
        return NULL;
    }

    if(!PyArg_ParseTupleAndKeywords(args, kws, "O|O&O&O&O&i", kwd, &op,
                                    PyArray_DescrConverter2,
                                    &type,
                                    PyArray_BoolConverter, &copy,
                                    PyArray_OrderConverter, &order,
                                    PyArray_BoolConverter, &subok,
                                    &ndmin)) {
            Py_XDECREF(type);
            return NULL;
    }


    /* fast exit if simple call */
    if ((subok && PyArray_Check(op)) ||
        (!subok && PyArray_CheckExact(op))) {
        if (type==NULL) {
            if (!copy && STRIDING_OK(op, order)) {
                Py_INCREF(op);
                ret = op;
                goto finish;
            }
            else {
                ret = PyArray_NewCopy((PyArrayObject*)op,
                                      order);
                goto finish;
            }
        }
        /* One more chance */
        oldtype = PyArray_DESCR(op);
        if (PyArray_EquivTypes(oldtype, type)) {
            if (!copy && STRIDING_OK(op, order)) {
                Py_INCREF(op);
                ret = op;
                goto finish;
            }
            else {
                ret = PyArray_NewCopy((PyArrayObject*)op,
                                      order);
                if (oldtype == type) goto finish;
                Py_INCREF(oldtype);
                Py_DECREF(PyArray_DESCR(ret));
                PyArray_DESCR(ret) = oldtype;
                goto finish;
            }
        }
    }

    if (copy) {
        flags = ENSURECOPY;
    }
    if (order == PyArray_CORDER) {
        flags |= CONTIGUOUS;
    }
    else if ((order == PyArray_FORTRANORDER) ||
             /* order == PyArray_ANYORDER && */
             (PyArray_Check(op) && PyArray_ISFORTRAN(op))) {
        flags |= FORTRAN;
    }
    if (!subok) {
        flags |= ENSUREARRAY;
    }

    flags |= NPY_FORCECAST;

    Py_XINCREF(type);
    ret = PyArray_CheckFromAny(op, type, 0, 0, flags, NULL);

 finish:
    Py_XDECREF(type);
    if (!ret || (nd=PyArray_NDIM(ret)) >= ndmin) return ret;
    /* create a new array from the same data with ones in the shape */
    /* steals a reference to ret */
    return _prepend_ones((PyArrayObject *)ret, nd, ndmin);
}

/* accepts NULL type */
/* steals referenct to type */
/*NUMPY_API
  Empty
*/
static PyObject *
PyArray_Empty(int nd, intp *dims, PyArray_Descr *type, int fortran)
{
    PyArrayObject *ret;

    if (!type) type = PyArray_DescrFromType(PyArray_DEFAULT);
    ret = (PyArrayObject *)PyArray_NewFromDescr(&PyArray_Type,
                                                type, nd, dims,
                                                NULL, NULL,
                                                fortran, NULL);
    if (ret == NULL) return NULL;

    if (PyDataType_REFCHK(type)) {
        PyArray_FillObjectArray(ret, Py_None);
        if (PyErr_Occurred()) {Py_DECREF(ret); return NULL;}
    }
    return (PyObject *)ret;
}

static PyObject *
array_empty(PyObject *NPY_UNUSED(ignored), PyObject *args, PyObject *kwds)
{

    static char *kwlist[] = {"shape","dtype","order",NULL};
    PyArray_Descr *typecode=NULL;
    PyArray_Dims shape = {NULL, 0};
    NPY_ORDER order = PyArray_CORDER;
    Bool fortran;
    PyObject *ret=NULL;

    if (!PyArg_ParseTupleAndKeywords(args, kwds, "O&|O&O&",
                                     kwlist, PyArray_IntpConverter,
                                     &shape,
                                     PyArray_DescrConverter,
                                     &typecode,
                                     PyArray_OrderConverter, &order))
        goto fail;

    if (order == PyArray_FORTRANORDER) fortran = TRUE;
    else fortran = FALSE;

    ret = PyArray_Empty(shape.len, shape.ptr, typecode, fortran);
    PyDimMem_FREE(shape.ptr);
    return ret;

 fail:
    Py_XDECREF(typecode);
    PyDimMem_FREE(shape.ptr);
    return NULL;
}

/* This function is needed for supporting Pickles of
   numpy scalar objects.
*/
static PyObject *
array_scalar(PyObject *NPY_UNUSED(ignored), PyObject *args, PyObject *kwds)
{

    static char *kwlist[] = {"dtype","obj", NULL};
    PyArray_Descr *typecode;
    PyObject *obj=NULL;
    int alloc=0;
    void *dptr;
    PyObject *ret;


    if (!PyArg_ParseTupleAndKeywords(args, kwds, "O!|O",
                                     kwlist, &PyArrayDescr_Type,
                                     &typecode,
                                     &obj))
        return NULL;

    if (typecode->elsize == 0) {
        PyErr_SetString(PyExc_ValueError,               \
                        "itemsize cannot be zero");
        return NULL;
    }

    if (PyDataType_FLAGCHK(typecode, NPY_ITEM_IS_POINTER)) {
        if (obj == NULL) obj = Py_None;
        dptr = &obj;
    }
    else {
        if (obj == NULL) {
            dptr = _pya_malloc(typecode->elsize);
            if (dptr == NULL) {
                return PyErr_NoMemory();
            }
            memset(dptr, '\0', typecode->elsize);
            alloc = 1;
        }
        else {
            if (!PyString_Check(obj)) {
                PyErr_SetString(PyExc_TypeError,
                                "initializing object must "\
                                "be a string");
                return NULL;
            }
            if (PyString_GET_SIZE(obj) < typecode->elsize) {
                PyErr_SetString(PyExc_ValueError,
                                "initialization string is too"\
                                " small");
                return NULL;
            }
            dptr = PyString_AS_STRING(obj);
        }
    }

    ret = PyArray_Scalar(dptr, typecode, NULL);

    /* free dptr which contains zeros */
    if (alloc) _pya_free(dptr);
    return ret;
}

/* steal a reference */
/* accepts NULL type */
/*NUMPY_API
  Zeros
*/
static PyObject *
PyArray_Zeros(int nd, intp *dims, PyArray_Descr *type, int fortran)
{
    PyArrayObject *ret;

    if (!type) type = PyArray_DescrFromType(PyArray_DEFAULT);
    ret = (PyArrayObject *)PyArray_NewFromDescr(&PyArray_Type,
                                                type,
                                                nd, dims,
                                                NULL, NULL,
                                                fortran, NULL);
    if (ret == NULL) return NULL;

    if (_zerofill(ret) < 0) return NULL;
    return (PyObject *)ret;

}

static PyObject *
array_zeros(PyObject *NPY_UNUSED(ignored), PyObject *args, PyObject *kwds)
{
    static char *kwlist[] = {"shape","dtype","order",NULL}; /* XXX ? */
    PyArray_Descr *typecode=NULL;
    PyArray_Dims shape = {NULL, 0};
    NPY_ORDER order = PyArray_CORDER;
    Bool fortran = FALSE;
    PyObject *ret=NULL;

    if (!PyArg_ParseTupleAndKeywords(args, kwds, "O&|O&O&",
                                     kwlist, PyArray_IntpConverter,
                                     &shape,
                                     PyArray_DescrConverter,
                                     &typecode,
                                     PyArray_OrderConverter,
                                     &order))
        goto fail;

    if (order == PyArray_FORTRANORDER) fortran = TRUE;
    else fortran = FALSE;
    ret = PyArray_Zeros(shape.len, shape.ptr, typecode, (int) fortran);
    PyDimMem_FREE(shape.ptr);
    return ret;

 fail:
    Py_XDECREF(typecode);
    PyDimMem_FREE(shape.ptr);
    return ret;
}

static PyObject *
array_set_typeDict(PyObject *NPY_UNUSED(ignored), PyObject *args)
{
    PyObject *dict;
    if (!PyArg_ParseTuple(args, "O", &dict)) return NULL;
    Py_XDECREF(typeDict); /* Decrement old reference (if any)*/
    typeDict = dict;
    Py_INCREF(dict);  /* Create an internal reference to it */
    Py_INCREF(Py_None);
    return Py_None;
}


/* Reading from a file or a string.

   As much as possible, we try to use the same code for both files and strings,
   so the semantics for fromstring and fromfile are the same, especially with
   regards to the handling of text representations.
*/


typedef int (*next_element)(void **, void *, PyArray_Descr *, void *);
typedef int (*skip_separator)(void **, const char *, void *);

static int
fromstr_next_element(char **s, void *dptr, PyArray_Descr *dtype,
                     const char *end)
{
    int r = dtype->f->fromstr(*s, dptr, s, dtype);
    if (end != NULL && *s > end) {
        return -1;
    }
    return r;
}

static int
fromfile_next_element(FILE **fp, void *dptr, PyArray_Descr *dtype,
                      void *NPY_UNUSED(stream_data))
{
    /* the NULL argument is for backwards-compatibility */
    return dtype->f->scanfunc(*fp, dptr, NULL, dtype);
}

/* Remove multiple whitespace from the separator, and add a space to the
   beginning and end. This simplifies the separator-skipping code below.
*/
static char *
swab_separator(char *sep)
{
    int skip_space = 0;
    char *s, *start;
    s = start = malloc(strlen(sep)+3);
    /* add space to front if there isn't one */
    if (*sep != '\0' && !isspace(*sep)) {
        *s = ' '; s++;
    }
    while (*sep != '\0') {
        if (isspace(*sep)) {
            if (skip_space) {
                sep++;
            } else {
                *s = ' ';
                s++; sep++;
                skip_space = 1;
            }
        } else {
            *s = *sep;
            s++; sep++;
            skip_space = 0;
        }
    }
    /* add space to end if there isn't one */
    if (s != start && s[-1] == ' ') {
        *s = ' ';
        s++;
    }
    *s = '\0';
    return start;
}

/* Assuming that the separator is the next bit in the string (file), skip it.

   Single spaces in the separator are matched to arbitrary-long sequences
   of whitespace in the input. If the separator consists only of spaces,
   it matches one or more whitespace characters.

   If we can't match the separator, return -2.
   If we hit the end of the string (file), return -1.
   Otherwise, return 0.
*/

static int
fromstr_skip_separator(char **s, const char *sep, const char *end)
{
    char *string = *s;
    int result = 0;
    while (1) {
        char c = *string;
        if (c == '\0' || (end != NULL && string >= end)) {
            result = -1;
            break;
        } else if (*sep == '\0') {
            if (string != *s) {
                /* matched separator */
                result = 0;
                break;
            } else {
                /* separator was whitespace wildcard that didn't match */
                result = -2;
                break;
            }
        } else if (*sep == ' ') {
            /* whitespace wildcard */
            if (!isspace(c)) {
                sep++;
                continue;
            }
        } else if (*sep != c) {
            result = -2;
            break;
        } else {
            sep++;
        }
        string++;
    }
    *s = string;
    return result;
}

static int
fromfile_skip_separator(FILE **fp, const char *sep, void *NPY_UNUSED(stream_data))
{
    int result = 0;
    const char *sep_start = sep;
    while (1) {
        int c = fgetc(*fp);
        if (c == EOF) {
            result = -1;
            break;
        } else if (*sep == '\0') {
            ungetc(c, *fp);
            if (sep != sep_start) {
                /* matched separator */
                result = 0;
                break;
            } else {
                /* separator was whitespace wildcard that didn't match */
                result = -2;
                break;
            }
        } else if (*sep == ' ') {
            /* whitespace wildcard */
            if (!isspace(c)) {
                sep++;
                sep_start++;
                ungetc(c, *fp);
            } else if (sep == sep_start) {
                sep_start--;
            }
        } else if (*sep != c) {
            ungetc(c, *fp);
            result = -2;
            break;
        } else {
            sep++;
        }
    }
    return result;
}

/* Create an array by reading from the given stream, using the passed
   next_element and skip_separator functions.
*/

#define FROM_BUFFER_SIZE 4096
static PyArrayObject *
array_from_text(PyArray_Descr *dtype, intp num, char *sep, size_t *nread,
                void *stream, next_element next, skip_separator skip_sep,
                void *stream_data)
{
    PyArrayObject *r;
    intp i;
    char *dptr, *clean_sep, *tmp;
    int err = 0;
    intp thisbuf = 0;
    intp size;
    intp bytes, totalbytes;

    size = (num >= 0) ? num : FROM_BUFFER_SIZE;

    r = (PyArrayObject *)
        PyArray_NewFromDescr(&PyArray_Type,
                             dtype,
                             1, &size,
                             NULL, NULL,
                             0, NULL);
    if (r == NULL) return NULL;
    clean_sep = swab_separator(sep);
    NPY_BEGIN_ALLOW_THREADS;
    totalbytes = bytes = size * dtype->elsize;
    dptr = r->data;
    for (i=0; num < 0 || i < num; i++) {
        if (next(&stream, dptr, dtype, stream_data) < 0)
            break;
        *nread += 1;
        thisbuf += 1;
        dptr += dtype->elsize;
        if (num < 0 && thisbuf == size) {
            totalbytes += bytes;
            tmp = PyDataMem_RENEW(r->data, totalbytes);
            if (tmp == NULL) {
                err = 1;
                break;
            }
	    r->data = tmp;
            dptr = tmp + (totalbytes - bytes);
            thisbuf = 0;
        }
        if (skip_sep(&stream, clean_sep, stream_data) < 0)
            break;
    }
    if (num < 0) {
        tmp = PyDataMem_RENEW(r->data, (*nread)*dtype->elsize);
	if (tmp == NULL) err=1;
	else {
	    PyArray_DIM(r,0) = *nread;
	    r->data = tmp;
	}
    }
    NPY_END_ALLOW_THREADS;
    free(clean_sep);
    if (err == 1) PyErr_NoMemory();
    if (PyErr_Occurred()) {
        Py_DECREF(r);
        return NULL;
    }
    return r;
}
#undef FROM_BUFFER_SIZE

/*NUMPY_API

  Given a pointer to a string ``data``, a string length ``slen``, and
  a ``PyArray_Descr``, return an array corresponding to the data
  encoded in that string.

  If the dtype is NULL, the default array type is used (double).
  If non-null, the reference is stolen.

  If ``slen`` is < 0, then the end of string is used for text data.
  It is an error for ``slen`` to be < 0 for binary data (since embedded NULLs
  would be the norm).

  The number of elements to read is given as ``num``; if it is < 0, then
  then as many as possible are read.

  If ``sep`` is NULL or empty, then binary data is assumed, else
  text data, with ``sep`` as the separator between elements. Whitespace in
  the separator matches any length of whitespace in the text, and a match
  for whitespace around the separator is added.
*/
static PyObject *
PyArray_FromString(char *data, intp slen, PyArray_Descr *dtype,
                   intp num, char *sep)
{
    int itemsize;
    PyArrayObject *ret;
    Bool binary;

    if (dtype == NULL)
        dtype=PyArray_DescrFromType(PyArray_DEFAULT);

    if (PyDataType_FLAGCHK(dtype, NPY_ITEM_IS_POINTER)) {
        PyErr_SetString(PyExc_ValueError,
                        "Cannot create an object array from"    \
                        " a string");
        Py_DECREF(dtype);
        return NULL;
    }

    itemsize = dtype->elsize;
    if (itemsize == 0) {
        PyErr_SetString(PyExc_ValueError, "zero-valued itemsize");
        Py_DECREF(dtype);
        return NULL;
    }

    binary = ((sep == NULL) || (strlen(sep) == 0));

    if (binary) {
        if (num < 0 ) {
            if (slen % itemsize != 0) {
                PyErr_SetString(PyExc_ValueError,
                                "string size must be a "\
                                "multiple of element size");
                Py_DECREF(dtype);
                return NULL;
            }
            num = slen/itemsize;
        } else {
            if (slen < num*itemsize) {
                PyErr_SetString(PyExc_ValueError,
                                "string is smaller than " \
                                "requested size");
                Py_DECREF(dtype);
                return NULL;
            }
        }

        ret = (PyArrayObject *)
            PyArray_NewFromDescr(&PyArray_Type, dtype,
                                 1, &num, NULL, NULL,
                                 0, NULL);
        if (ret == NULL) return NULL;
        memcpy(ret->data, data, num*dtype->elsize);
    } else {
        /* read from character-based string */
        size_t nread = 0;
        char *end;
        if (dtype->f->scanfunc == NULL) {
            PyErr_SetString(PyExc_ValueError,
                            "don't know how to read "       \
                            "character strings with that "  \
                            "array type");
            Py_DECREF(dtype);
            return NULL;
        }
        if (slen < 0) {
            end = NULL;
        } else {
            end = data + slen;
        }
        ret = array_from_text(dtype, num, sep, &nread,
                              data,
                              (next_element) fromstr_next_element,
                              (skip_separator) fromstr_skip_separator,
                              end);
    }
    return (PyObject *)ret;
}

static PyObject *
array_fromstring(PyObject *NPY_UNUSED(ignored), PyObject *args, PyObject *keywds)
{
    char *data;
    Py_ssize_t nin=-1;
    char *sep=NULL;
    Py_ssize_t s;
    static char *kwlist[] = {"string", "dtype", "count", "sep", NULL};
    PyArray_Descr *descr=NULL;

    if (!PyArg_ParseTupleAndKeywords(args, keywds, "s#|O&"
                                     NPY_SSIZE_T_PYFMT "s", kwlist,
                                     &data, &s,
                                     PyArray_DescrConverter, &descr,
                                     &nin, &sep)) {
        Py_XDECREF(descr);
        return NULL;
    }

    return PyArray_FromString(data, (intp)s, descr, (intp)nin, sep);
}



static PyArrayObject *
array_fromfile_binary(FILE *fp, PyArray_Descr *dtype, intp num, size_t *nread)
{
    PyArrayObject *r;
    intp start, numbytes;

    if (num < 0) {
        int fail=0;
        start = (intp )ftell(fp);
        if (start < 0) fail=1;
        if (fseek(fp, 0, SEEK_END) < 0) fail=1;
        numbytes = (intp) ftell(fp);
        if (numbytes < 0) fail=1;
        numbytes -= start;
        if (fseek(fp, start, SEEK_SET) < 0) fail=1;
        if (fail) {
            PyErr_SetString(PyExc_IOError,
                            "could not seek in file");
            Py_DECREF(dtype);
            return NULL;
        }
        num = numbytes / dtype->elsize;
    }
    r = (PyArrayObject *)PyArray_NewFromDescr(&PyArray_Type,
                                              dtype,
                                              1, &num,
                                              NULL, NULL,
                                              0, NULL);
    if (r==NULL) return NULL;
    NPY_BEGIN_ALLOW_THREADS;
    *nread = fread(r->data, dtype->elsize, num, fp);
    NPY_END_ALLOW_THREADS;
    return r;
}

/*NUMPY_API

  Given a ``FILE *`` pointer ``fp``, and a ``PyArray_Descr``, return an
  array corresponding to the data encoded in that file.

  If the dtype is NULL, the default array type is used (double).
  If non-null, the reference is stolen.

  The number of elements to read is given as ``num``; if it is < 0, then
  then as many as possible are read.

  If ``sep`` is NULL or empty, then binary data is assumed, else
  text data, with ``sep`` as the separator between elements. Whitespace in
  the separator matches any length of whitespace in the text, and a match
  for whitespace around the separator is added.

  For memory-mapped files, use the buffer interface. No more data than
  necessary is read by this routine.
*/
static PyObject *
PyArray_FromFile(FILE *fp, PyArray_Descr *dtype, intp num, char *sep)
{
    PyArrayObject *ret;
    size_t nread = 0;
    char *tmp;

    if (PyDataType_REFCHK(dtype)) {
        PyErr_SetString(PyExc_ValueError,
                        "cannot read into object array");
        Py_DECREF(dtype);
        return NULL;
    }
    if (dtype->elsize == 0) {
        PyErr_SetString(PyExc_ValueError, "0-sized elements.");
        Py_DECREF(dtype);
        return NULL;
    }

    if ((sep == NULL) || (strlen(sep) == 0)) {
        ret = array_fromfile_binary(fp, dtype, num, &nread);
    } else {
        if (dtype->f->scanfunc == NULL) {
            PyErr_SetString(PyExc_ValueError,
                            "don't know how to read "       \
                            "character files with that "    \
                            "array type");
            Py_DECREF(dtype);
            return NULL;
        }
        ret = array_from_text(dtype, num, sep, &nread,
                              fp,
                              (next_element) fromfile_next_element,
                              (skip_separator) fromfile_skip_separator,
                              NULL);
    }
    if (((intp) nread) < num) {
        fprintf(stderr, "%ld items requested but only %ld read\n",
                (long) num, (long) nread);
	/* Make sure realloc is > 0 */
	tmp = PyDataMem_RENEW(ret->data,
			      NPY_MAX(nread,1) * ret->descr->elsize);
	/* FIXME: This should not raise a memory error when nread == 0
	   We should return an empty array or at least raise an  EOF Error.
	 */
        if ((tmp == NULL) || (nread == 0)) {
	    Py_DECREF(ret);
	    return PyErr_NoMemory();
	}
	ret->data = tmp;
        PyArray_DIM(ret,0) = nread;
    }
    return (PyObject *)ret;
}

static PyObject *
array_fromfile(PyObject *NPY_UNUSED(ignored), PyObject *args, PyObject *keywds)
{
    PyObject *file=NULL, *ret;
    FILE *fp;
    char *sep="";
    Py_ssize_t nin=-1;
    static char *kwlist[] = {"file", "dtype", "count", "sep", NULL};
    PyArray_Descr *type=NULL;

    if (!PyArg_ParseTupleAndKeywords(args, keywds,
                                     "O|O&" NPY_SSIZE_T_PYFMT "s",
                                     kwlist,
                                     &file,
                                     PyArray_DescrConverter, &type,
                                     &nin, &sep)) {
        Py_XDECREF(type);
        return NULL;
    }

    if (PyString_Check(file) || PyUnicode_Check(file)) {
        file = PyObject_CallFunction((PyObject *)&PyFile_Type,
                                     "Os", file, "rb");
        if (file==NULL) return NULL;
    }
    else {
        Py_INCREF(file);
    }

    fp = PyFile_AsFile(file);
    if (fp == NULL) {
        PyErr_SetString(PyExc_IOError,
                        "first argument must be an open file");
        Py_DECREF(file);
        return NULL;
    }

    if (type == NULL) type = PyArray_DescrFromType(PyArray_DEFAULT);

    ret = PyArray_FromFile(fp, type, (intp) nin, sep);
    Py_DECREF(file);
    return ret;
}


/* steals a reference to dtype (which cannot be NULL) */
/*NUMPY_API */
static PyObject *
PyArray_FromIter(PyObject *obj, PyArray_Descr *dtype, intp count)
{
    PyObject *value;
    PyObject *iter = PyObject_GetIter(obj);
    PyArrayObject *ret = NULL;
    intp i, elsize, elcount;
    char *item, *new_data;

    if (iter == NULL) goto done;

    elcount = (count < 0) ? 0 : count;
    if ((elsize=dtype->elsize) == 0) {
        PyErr_SetString(PyExc_ValueError, "Must specify length "\
                        "when using variable-size data-type.");
        goto done;
    }

    /* We would need to alter the memory RENEW code to decrement any
       reference counts before throwing away any memory.
    */
    if (PyDataType_REFCHK(dtype)) {
        PyErr_SetString(PyExc_ValueError, "cannot create "\
                        "object arrays from iterator");
        goto done;
    }

    ret = (PyArrayObject *)PyArray_NewFromDescr(&PyArray_Type, dtype, 1,
                                                &elcount, NULL,NULL, 0, NULL);
    dtype = NULL;
    if (ret == NULL) goto done;

    for (i = 0; (i < count || count == -1) &&
             (value = PyIter_Next(iter)); i++) {

        if (i >= elcount) {
            /*
              Grow ret->data:
              this is similar for the strategy for PyListObject, but we use
              50% overallocation => 0, 4, 8, 14, 23, 36, 56, 86 ...
            */
            elcount = (i >> 1) + (i < 4 ? 4 : 2) + i;
            if (elcount <= (intp)((~(size_t)0) / elsize))
                new_data = PyDataMem_RENEW(ret->data, elcount * elsize);
            else
                new_data = NULL;
            if (new_data == NULL) {
                PyErr_SetString(PyExc_MemoryError,
                                "cannot allocate array memory");
                Py_DECREF(value);
                goto done;
            }
            ret->data = new_data;
        }
        ret->dimensions[0] = i+1;

        if (((item = index2ptr(ret, i)) == NULL) ||
            (ret->descr->f->setitem(value, item, ret) == -1)) {
            Py_DECREF(value);
            goto done;
        }
        Py_DECREF(value);

    }

    if (i < count) {
        PyErr_SetString(PyExc_ValueError, "iterator too short");
        goto done;
    }

    /*
      Realloc the data so that don't keep extra memory tied up
      (assuming realloc is reasonably good about reusing space...)
    */
    if (i==0) i = 1;
    new_data = PyDataMem_RENEW(ret->data, i * elsize);
    if (new_data == NULL) {
        PyErr_SetString(PyExc_MemoryError, "cannot allocate array memory");
        goto done;
    }
    ret->data = new_data;

 done:
    Py_XDECREF(iter);
    Py_XDECREF(dtype);
    if (PyErr_Occurred()) {
        Py_XDECREF(ret);
        return NULL;
    }
    return (PyObject *)ret;
}

static PyObject *
array_fromiter(PyObject *NPY_UNUSED(ignored), PyObject *args, PyObject *keywds)
{
    PyObject *iter;
    Py_ssize_t nin=-1;
    static char *kwlist[] = {"iter", "dtype", "count", NULL};
    PyArray_Descr *descr=NULL;

    if (!PyArg_ParseTupleAndKeywords(args, keywds,
                                     "OO&|" NPY_SSIZE_T_PYFMT,
                                     kwlist,
                                     &iter,
                                     PyArray_DescrConverter, &descr,
                                     &nin)) {
        Py_XDECREF(descr);
        return NULL;
    }

    return PyArray_FromIter(iter, descr, (intp)nin);
}


/*NUMPY_API*/
static PyObject *
PyArray_FromBuffer(PyObject *buf, PyArray_Descr *type,
                   intp count, intp offset)
{
    PyArrayObject *ret;
    char *data;
    Py_ssize_t ts;
    intp s, n;
    int itemsize;
    int write=1;


    if (PyDataType_REFCHK(type)) {
        PyErr_SetString(PyExc_ValueError,
                        "cannot create an OBJECT array from memory"\
                        " buffer");
        Py_DECREF(type);
        return NULL;
    }
    if (type->elsize == 0) {
        PyErr_SetString(PyExc_ValueError,
                        "itemsize cannot be zero in type");
        Py_DECREF(type);
        return NULL;
    }

    if (buf->ob_type->tp_as_buffer == NULL || \
        (buf->ob_type->tp_as_buffer->bf_getwritebuffer == NULL &&   \
         buf->ob_type->tp_as_buffer->bf_getreadbuffer == NULL)) {
        PyObject *newbuf;
        newbuf = PyObject_GetAttrString(buf, "__buffer__");
        if (newbuf == NULL) {Py_DECREF(type); return NULL;}
        buf = newbuf;
    }
    else {Py_INCREF(buf);}

    if (PyObject_AsWriteBuffer(buf, (void *)&data, &ts)==-1) {
        write = 0;
        PyErr_Clear();
        if (PyObject_AsReadBuffer(buf, (void *)&data, &ts)==-1) {
            Py_DECREF(buf);
            Py_DECREF(type);
            return NULL;
        }
    }

    if ((offset < 0) || (offset >= ts)) {
        PyErr_Format(PyExc_ValueError,
                     "offset must be positive and smaller than %"
                     INTP_FMT, (intp)ts);
    }

    data += offset;
    s = (intp)ts - offset;
    n = (intp)count;
    itemsize = type->elsize;

    if (n < 0 ) {
        if (s % itemsize != 0) {
            PyErr_SetString(PyExc_ValueError,
                            "buffer size must be a multiple"\
                            " of element size");
            Py_DECREF(buf);
            Py_DECREF(type);
            return NULL;
        }
        n = s/itemsize;
    } else {
        if (s < n*itemsize) {
            PyErr_SetString(PyExc_ValueError,
                            "buffer is smaller than requested"\
                            " size");
            Py_DECREF(buf);
            Py_DECREF(type);
            return NULL;
        }
    }

    if ((ret = (PyArrayObject *)PyArray_NewFromDescr(&PyArray_Type,
                                                     type,
                                                     1, &n,
                                                     NULL, data,
                                                     DEFAULT,
                                                     NULL)) == NULL) {
        Py_DECREF(buf);
        return NULL;
    }

    if (!write) ret->flags &= ~WRITEABLE;

    /* Store a reference for decref on deallocation */
    ret->base = buf;
    PyArray_UpdateFlags(ret, ALIGNED);
    return (PyObject *)ret;
}

static PyObject *
array_frombuffer(PyObject *NPY_UNUSED(ignored), PyObject *args, PyObject *keywds)
{
    PyObject *obj=NULL;
    Py_ssize_t nin=-1, offset=0;
    static char *kwlist[] = {"buffer", "dtype", "count", "offset", NULL};
    PyArray_Descr *type=NULL;

    if (!PyArg_ParseTupleAndKeywords(args, keywds, "O|O&"
                                     NPY_SSIZE_T_PYFMT
                                     NPY_SSIZE_T_PYFMT, kwlist,
                                     &obj,
                                     PyArray_DescrConverter, &type,
                                     &nin, &offset)) {
        Py_XDECREF(type);
        return NULL;
    }
    if (type==NULL)
        type = PyArray_DescrFromType(PyArray_DEFAULT);

    return PyArray_FromBuffer(obj, type, (intp)nin, (intp)offset);
}

static PyObject *
array_concatenate(PyObject *NPY_UNUSED(dummy), PyObject *args, PyObject *kwds)
{
    PyObject *a0;
    int axis=0;
    static char *kwlist[] = {"seq", "axis", NULL};

    if (!PyArg_ParseTupleAndKeywords(args, kwds, "O|O&", kwlist,
                                     &a0,
                                     PyArray_AxisConverter, &axis))
        return NULL;
    return PyArray_Concatenate(a0, axis);
}

static PyObject *array_innerproduct(PyObject *NPY_UNUSED(dummy), PyObject *args) {
    PyObject *b0, *a0;

    if (!PyArg_ParseTuple(args, "OO", &a0, &b0)) return NULL;

    return _ARET(PyArray_InnerProduct(a0, b0));
}

static PyObject *array_matrixproduct(PyObject *NPY_UNUSED(dummy), PyObject *args) {
    PyObject *v, *a;

    if (!PyArg_ParseTuple(args, "OO", &a, &v)) return NULL;

    return _ARET(PyArray_MatrixProduct(a, v));
}

static PyObject *array_fastCopyAndTranspose(PyObject *NPY_UNUSED(dummy), PyObject *args) {
    PyObject *a0;

    if (!PyArg_ParseTuple(args, "O", &a0)) return NULL;

    return _ARET(PyArray_CopyAndTranspose(a0));
}

static PyObject *array_correlate(PyObject *NPY_UNUSED(dummy), PyObject *args, PyObject *kwds) {
    PyObject *shape, *a0;
    int mode=0;
    static char *kwlist[] = {"a", "v", "mode", NULL};

    if (!PyArg_ParseTupleAndKeywords(args, kwds, "OO|i", kwlist,
                                     &a0, &shape, &mode)) return NULL;

    return PyArray_Correlate(a0, shape, mode);
}


/*NUMPY_API
  Arange,
*/
static PyObject *
PyArray_Arange(double start, double stop, double step, int type_num)
{
    intp length;
    PyObject *range;
    PyArray_ArrFuncs *funcs;
    PyObject *obj;
    int ret;

    length = (intp ) ceil((stop - start)/step);

    if (length <= 0) {
        length = 0;
        return PyArray_New(&PyArray_Type, 1, &length, type_num,
                           NULL, NULL, 0, 0, NULL);
    }

    range = PyArray_New(&PyArray_Type, 1, &length, type_num,
                        NULL, NULL, 0, 0, NULL);
    if (range == NULL) return NULL;

    funcs = PyArray_DESCR(range)->f;

    /* place start in the buffer and the next value in the second position */
    /* if length > 2, then call the inner loop, otherwise stop */

    obj = PyFloat_FromDouble(start);
    ret = funcs->setitem(obj, PyArray_DATA(range), (PyArrayObject *)range);
    Py_DECREF(obj);
    if (ret < 0) goto fail;
    if (length == 1) return range;

    obj = PyFloat_FromDouble(start + step);
    ret = funcs->setitem(obj, PyArray_BYTES(range)+PyArray_ITEMSIZE(range),
                         (PyArrayObject *)range);
    Py_DECREF(obj);
    if (ret < 0) goto fail;
    if (length == 2) return range;

    if (!funcs->fill) {
        PyErr_SetString(PyExc_ValueError, "no fill-function for data-type.");
        Py_DECREF(range);
        return NULL;
    }
    funcs->fill(PyArray_DATA(range), length, (PyArrayObject *)range);
    if (PyErr_Occurred()) goto fail;

    return range;

 fail:
    Py_DECREF(range);
    return NULL;
}

/* the formula is
   len = (intp) ceil((start - stop) / step);
*/
static intp
_calc_length(PyObject *start, PyObject *stop, PyObject *step, PyObject **next, int cmplx)
{
    intp len;
    PyObject *val;
    double value;

    *next = PyNumber_Subtract(stop, start);
    if (!(*next)) {
        if (PyTuple_Check(stop)) {
            PyErr_Clear();
            PyErr_SetString(PyExc_TypeError,
                            "arange: scalar arguments expected "\
                            "instead of a tuple.");
        }
        return -1;
    }
    val = PyNumber_TrueDivide(*next, step);
    Py_DECREF(*next); *next=NULL;
    if (!val) return -1;
    if (cmplx && PyComplex_Check(val)) {
        value = PyComplex_RealAsDouble(val);
        if (error_converting(value)) {Py_DECREF(val); return -1;}
        len = (intp) ceil(value);
        value = PyComplex_ImagAsDouble(val);
        Py_DECREF(val);
        if (error_converting(value)) return -1;
        len = MIN(len, (intp) ceil(value));
    }
    else {
        value = PyFloat_AsDouble(val);
        Py_DECREF(val);
        if (error_converting(value)) return -1;
        len = (intp) ceil(value);
    }

    if (len > 0) {
        *next = PyNumber_Add(start, step);
        if (!next) return -1;
    }
    return len;
}

/* this doesn't change the references */
/*NUMPY_API
  ArangeObj,
*/
static PyObject *
PyArray_ArangeObj(PyObject *start, PyObject *stop, PyObject *step, PyArray_Descr *dtype)
{
    PyObject *range;
    PyArray_ArrFuncs *funcs;
    PyObject *next;
    intp length;
    PyArray_Descr *native=NULL;
    int swap;

    if (!dtype) {
        PyArray_Descr *deftype;
        PyArray_Descr *newtype;
        /* intentionally made to be PyArray_LONG default */
        deftype = PyArray_DescrFromType(PyArray_LONG);
        newtype = PyArray_DescrFromObject(start, deftype);
        Py_DECREF(deftype);
        deftype = newtype;
        if (stop && stop != Py_None) {
            newtype = PyArray_DescrFromObject(stop, deftype);
            Py_DECREF(deftype);
            deftype = newtype;
        }
        if (step && step != Py_None) {
            newtype = PyArray_DescrFromObject(step, deftype);
            Py_DECREF(deftype);
            deftype = newtype;
        }
        dtype = deftype;
    }
    else Py_INCREF(dtype);

    if (!step || step == Py_None) {
        step = PyInt_FromLong(1);
    }
    else Py_XINCREF(step);

    if (!stop || stop == Py_None) {
        stop = start;
        start = PyInt_FromLong(0);
    }
    else Py_INCREF(start);

    /* calculate the length and next = start + step*/
    length = _calc_length(start, stop, step, &next,
                          PyTypeNum_ISCOMPLEX(dtype->type_num));

    if (PyErr_Occurred()) {Py_DECREF(dtype); goto fail;}
    if (length <= 0) {
        length = 0;
        range = PyArray_SimpleNewFromDescr(1, &length, dtype);
        Py_DECREF(step); Py_DECREF(start); return range;
    }

    /* If dtype is not in native byte-order then get native-byte
       order version.  And then swap on the way out.
    */
    if (!PyArray_ISNBO(dtype->byteorder)) {
        native = PyArray_DescrNewByteorder(dtype, PyArray_NATBYTE);
        swap = 1;
    }
    else {
        native = dtype;
        swap = 0;
    }

    range = PyArray_SimpleNewFromDescr(1, &length, native);
    if (range == NULL) goto fail;

    funcs = PyArray_DESCR(range)->f;

    /* place start in the buffer and the next value in the second position */
    /* if length > 2, then call the inner loop, otherwise stop */

    if (funcs->setitem(start, PyArray_DATA(range), (PyArrayObject *)range) < 0)
        goto fail;
    if (length == 1) goto finish;
    if (funcs->setitem(next, PyArray_BYTES(range)+PyArray_ITEMSIZE(range),
                       (PyArrayObject *)range) < 0) goto fail;
    if (length == 2) goto finish;

    if (!funcs->fill) {
        PyErr_SetString(PyExc_ValueError, "no fill-function for data-type.");
        Py_DECREF(range);
        goto fail;
    }
    funcs->fill(PyArray_DATA(range), length, (PyArrayObject *)range);
    if (PyErr_Occurred()) goto fail;

 finish:
    if (swap) {
        PyObject *new;
        new = PyArray_Byteswap((PyArrayObject *)range, 1);
        Py_DECREF(new);
        Py_DECREF(PyArray_DESCR(range));
        PyArray_DESCR(range) = dtype;  /* steals the reference */
    }

    Py_DECREF(start);
    Py_DECREF(step);
    Py_DECREF(next);
    return range;

 fail:
    Py_DECREF(start);
    Py_DECREF(step);
    Py_XDECREF(next);
    return NULL;
}

static PyObject *
array_arange(PyObject *NPY_UNUSED(ignored), PyObject *args, PyObject *kws) {
    PyObject *o_start=NULL, *o_stop=NULL, *o_step=NULL;
    static char *kwd[]= {"start", "stop", "step", "dtype", NULL};
    PyArray_Descr *typecode=NULL;

    if(!PyArg_ParseTupleAndKeywords(args, kws, "O|OOO&", kwd, &o_start,
                                    &o_stop, &o_step,
                                    PyArray_DescrConverter2,
                                    &typecode)) {
        Py_XDECREF(typecode);
        return NULL;
    }

    return PyArray_ArangeObj(o_start, o_stop, o_step, typecode);
}

/*
  Included at the very first so not auto-grabbed and thus not
  labeled.
*/
static unsigned int
PyArray_GetNDArrayCVersion(void)
{
    return (unsigned int)NPY_VERSION;
}

static PyObject *
array__get_ndarray_c_version(PyObject *NPY_UNUSED(dummy), PyObject *args, PyObject *kwds)
{
    static char *kwlist[] = {NULL};
    if(!PyArg_ParseTupleAndKeywords(args, kwds, "", kwlist )) return NULL;

    return PyInt_FromLong( (long) PyArray_GetNDArrayCVersion() );
}

static PyObject *
array__reconstruct(PyObject *NPY_UNUSED(dummy), PyObject *args)
{

    PyObject *ret;
    PyTypeObject *subtype;
    PyArray_Dims shape = {NULL, 0};
    PyArray_Descr *dtype=NULL;
    if (!PyArg_ParseTuple(args, "O!O&O&", &PyType_Type, &subtype,
                          PyArray_IntpConverter, &shape,
                          PyArray_DescrConverter, &dtype))
        goto fail;

    if (!PyType_IsSubtype(subtype, &PyArray_Type)) {
        PyErr_SetString(PyExc_TypeError,
                        "_reconstruct: First argument must be " \
                        "a sub-type of ndarray");
        goto fail;
    }

    ret = PyArray_NewFromDescr(subtype, dtype,
                               (int)shape.len, shape.ptr,
                               NULL, NULL, 0, NULL);
    if (shape.ptr) PyDimMem_FREE(shape.ptr);
    return ret;

 fail:
    Py_XDECREF(dtype);
    if (shape.ptr) PyDimMem_FREE(shape.ptr);
    return NULL;
}

static PyObject *
array_set_string_function(PyObject *NPY_UNUSED(dummy), PyObject *args, PyObject *kwds)
{
    PyObject *op=NULL;
    int repr=1;
    static char *kwlist[] = {"f", "repr", NULL};

    if(!PyArg_ParseTupleAndKeywords(args, kwds, "|Oi", kwlist,
                                    &op, &repr)) return NULL;

    /* reset the array_repr function to built-in */
    if (op == Py_None) op = NULL;
    if (op != NULL && !PyCallable_Check(op)) {
        PyErr_SetString(PyExc_TypeError,
                        "Argument must be callable.");
        return NULL;
    }
    PyArray_SetStringFunction(op, repr);
    Py_INCREF(Py_None);
    return Py_None;
}

static PyObject *
array_set_ops_function(PyObject *NPY_UNUSED(self), PyObject *NPY_UNUSED(args), PyObject *kwds)
{
    PyObject *oldops=NULL;

    if ((oldops = PyArray_GetNumericOps())==NULL) return NULL;

    /* Should probably ensure that objects are at least callable */
    /*  Leave this to the caller for now --- error will be raised
        later when use is attempted
    */
    if (kwds && PyArray_SetNumericOps(kwds) == -1) {
        Py_DECREF(oldops);
        PyErr_SetString(PyExc_ValueError,
                        "one or more objects not callable");
        return NULL;
    }
    return oldops;
}


/*NUMPY_API
  Where
*/
static PyObject *
PyArray_Where(PyObject *condition, PyObject *x, PyObject *y)
{
    PyArrayObject *arr;
    PyObject *tup=NULL, *obj=NULL;
    PyObject *ret=NULL, *zero=NULL;


    arr = (PyArrayObject *)PyArray_FromAny(condition, NULL, 0, 0, 0, NULL);
    if (arr == NULL) return NULL;

    if ((x==NULL) && (y==NULL)) {
        ret = PyArray_Nonzero(arr);
        Py_DECREF(arr);
        return ret;
    }

    if ((x==NULL) || (y==NULL)) {
        Py_DECREF(arr);
        PyErr_SetString(PyExc_ValueError, "either both or neither "
                        "of x and y should be given");
        return NULL;
    }


    zero = PyInt_FromLong((long) 0);

    obj = PyArray_EnsureAnyArray(PyArray_GenericBinaryFunction(arr, zero,
                                                               n_ops.not_equal));
    Py_DECREF(zero);
    Py_DECREF(arr);
    if (obj == NULL) return NULL;

    tup = Py_BuildValue("(OO)", y, x);
    if (tup == NULL) {Py_DECREF(obj); return NULL;}

    ret = PyArray_Choose((PyAO *)obj, tup, NULL, NPY_RAISE);

    Py_DECREF(obj);
    Py_DECREF(tup);
    return ret;
}

static PyObject *
array_where(PyObject *NPY_UNUSED(ignored), PyObject *args)
{
    PyObject *obj=NULL, *x=NULL, *y=NULL;

    if (!PyArg_ParseTuple(args, "O|OO", &obj, &x, &y)) return NULL;

    return PyArray_Where(obj, x, y);
}

static PyObject *
array_lexsort(PyObject *NPY_UNUSED(ignored), PyObject *args, PyObject *kwds)
{
    int axis=-1;
    PyObject *obj;
    static char *kwlist[] = {"keys", "axis", NULL};

    if (!PyArg_ParseTupleAndKeywords(args, kwds, "O|i", kwlist,
                                     &obj, &axis)) return NULL;

    return _ARET(PyArray_LexSort(obj, axis));
}

#undef _ARET

static PyObject *
array_can_cast_safely(PyObject *NPY_UNUSED(dummy), PyObject *args, PyObject *kwds)
{
    PyArray_Descr *d1=NULL;
    PyArray_Descr *d2=NULL;
    Bool ret;
    PyObject *retobj=NULL;
    static char *kwlist[] = {"from", "to", NULL};

    if(!PyArg_ParseTupleAndKeywords(args, kwds, "O&O&", kwlist,
                                    PyArray_DescrConverter, &d1,
                                    PyArray_DescrConverter, &d2)) {
        goto finish;
    }
    if (d1 == NULL || d2 == NULL) {
        PyErr_SetString(PyExc_TypeError,
                        "did not understand one of the types; " \
                        "'None' not accepted");
        goto finish;
    }

    ret = PyArray_CanCastTo(d1, d2);
    retobj = (ret ? Py_True : Py_False);
    Py_INCREF(retobj);

 finish:
    Py_XDECREF(d1);
    Py_XDECREF(d2);
    return retobj;
}

static PyObject *
new_buffer(PyObject *NPY_UNUSED(dummy), PyObject *args)
{
    int size;

    if(!PyArg_ParseTuple(args, "i", &size))
        return NULL;

    return PyBuffer_New(size);
}

static PyObject *
buffer_buffer(PyObject *NPY_UNUSED(dummy), PyObject *args, PyObject *kwds)
{
    PyObject *obj;
    Py_ssize_t offset=0, size=Py_END_OF_BUFFER, n;
    void *unused;
    static char *kwlist[] = {"object", "offset", "size", NULL};

    if (!PyArg_ParseTupleAndKeywords(args, kwds, "O|" NPY_SSIZE_T_PYFMT \
                                     NPY_SSIZE_T_PYFMT, kwlist,
                                     &obj, &offset, &size))
        return NULL;


    if (PyObject_AsWriteBuffer(obj, &unused, &n) < 0) {
        PyErr_Clear();
        return PyBuffer_FromObject(obj, offset, size);
    }
    else
        return PyBuffer_FromReadWriteObject(obj, offset, size);
}

#ifndef _MSC_VER
#include <setjmp.h>
#include <signal.h>
jmp_buf _NPY_SIGSEGV_BUF;
static void
_SigSegv_Handler(int signum)
{
    longjmp(_NPY_SIGSEGV_BUF, signum);
}
#endif

#define _test_code() {                          \
        test = *((char*)memptr);                \
        if (!ro) {                              \
            *((char *)memptr) = '\0';           \
            *((char *)memptr) = test;           \
        }                                       \
        test = *((char*)memptr+size-1);         \
        if (!ro) {                              \
            *((char *)memptr+size-1) = '\0';    \
            *((char *)memptr+size-1) = test;    \
        }                                       \
    }

static PyObject *
as_buffer(PyObject *NPY_UNUSED(dummy), PyObject *args, PyObject *kwds)
{
    PyObject *mem;
    Py_ssize_t size;
    Bool ro=FALSE, check=TRUE;
    void *memptr;
    static char *kwlist[] = {"mem", "size", "readonly", "check", NULL};
    if (!PyArg_ParseTupleAndKeywords(args, kwds, "O" \
                                     NPY_SSIZE_T_PYFMT "|O&O&", kwlist,
                                     &mem, &size, PyArray_BoolConverter,
                                     &ro, PyArray_BoolConverter,
                                     &check)) return NULL;
    memptr = PyLong_AsVoidPtr(mem);
    if (memptr == NULL) return NULL;

    if (check) {
        /* Try to dereference the start and end of the memory region */
        /* Catch segfault and report error if it occurs */
        char test;
        int err=0;
#ifdef _MSC_VER
        __try {
            _test_code();
        }
        __except(1) {
            err = 1;
        }
#else
        PyOS_sighandler_t _npy_sig_save;
        _npy_sig_save = PyOS_setsig(SIGSEGV, _SigSegv_Handler);

        if (setjmp(_NPY_SIGSEGV_BUF) == 0) {
            _test_code();
        }
        else {
            err = 1;
        }
        PyOS_setsig(SIGSEGV, _npy_sig_save);
#endif
        if (err) {
            PyErr_SetString(PyExc_ValueError,
                            "cannot use memory location as " \
                            "a buffer.");
            return NULL;
        }
    }


    if (ro) {
        return PyBuffer_FromMemory(memptr, size);
    }
    return PyBuffer_FromReadWriteMemory(memptr, size);
}

#undef _test_code

static PyObject *
format_longfloat(PyObject *NPY_UNUSED(dummy), PyObject *args, PyObject *kwds)
{
    PyObject *obj;
    unsigned int precision;
    longdouble x;
    static char *kwlist[] = {"x", "precision", NULL};
    static char repr[100];

    if (!PyArg_ParseTupleAndKeywords(args, kwds, "OI", kwlist,
                                     &obj, &precision)) {
        return NULL;
    }
    if (!PyArray_IsScalar(obj, LongDouble)) {
        PyErr_SetString(PyExc_TypeError, "not a longfloat");
        return NULL;
    }
    x = ((PyLongDoubleScalarObject *)obj)->obval;
    if (precision > 70) {
        precision = 70;
    }
    format_longdouble(repr, 100, x, precision);
    return PyString_FromString(repr);
}

static PyObject *
compare_chararrays(PyObject *NPY_UNUSED(dummy), PyObject *args, PyObject *kwds)
{
    PyObject *array;
    PyObject *other;
    PyArrayObject *newarr, *newoth;
    int cmp_op;
    Bool rstrip;
    char *cmp_str;
    Py_ssize_t strlen;
    PyObject *res=NULL;
    static char msg[] = \
        "comparision must be '==', '!=', '<', '>', '<=', '>='";

    static char *kwlist[] = {"a1", "a2", "cmp", "rstrip", NULL};

    if (!PyArg_ParseTupleAndKeywords(args, kwds, "OOs#O&", kwlist,
                                     &array, &other,
                                     &cmp_str, &strlen,
                                     PyArray_BoolConverter, &rstrip))
        return NULL;

    if (strlen < 1 || strlen > 2) goto err;
    if (strlen > 1) {
        if (cmp_str[1] != '=') goto err;
        if (cmp_str[0] == '=') cmp_op = Py_EQ;
        else if (cmp_str[0] == '!') cmp_op = Py_NE;
        else if (cmp_str[0] == '<') cmp_op = Py_LE;
        else if (cmp_str[0] == '>') cmp_op = Py_GE;
        else goto err;
    }
    else {
        if (cmp_str[0] == '<') cmp_op = Py_LT;
        else if (cmp_str[0] == '>') cmp_op = Py_GT;
        else goto err;
    }

    newarr = (PyArrayObject *)PyArray_FROM_O(array);
    if (newarr == NULL) return NULL;
    newoth = (PyArrayObject *)PyArray_FROM_O(other);
    if (newoth == NULL) {
        Py_DECREF(newarr);
        return NULL;
    }

    if (PyArray_ISSTRING(newarr) && PyArray_ISSTRING(newoth)) {
        res = _strings_richcompare(newarr, newoth, cmp_op, rstrip != 0);
    }
    else {
        PyErr_SetString(PyExc_TypeError,
                        "comparison of non-string arrays");
    }

    Py_DECREF(newarr);
    Py_DECREF(newoth);
    return res;

 err:
    PyErr_SetString(PyExc_ValueError, msg);
    return NULL;
}


#ifndef __NPY_PRIVATE_NO_SIGNAL

SIGJMP_BUF _NPY_SIGINT_BUF;

/*NUMPY_API
 */
static void
_PyArray_SigintHandler(int signum)
{
    PyOS_setsig(signum, SIG_IGN);
    SIGLONGJMP(_NPY_SIGINT_BUF, signum);
}

/*NUMPY_API
 */
static void*
_PyArray_GetSigintBuf(void)
{
    return (void *)&_NPY_SIGINT_BUF;
}

#else

static void
_PyArray_SigintHandler(int signum)
{
    return;
}

static void*
_PyArray_GetSigintBuf(void)
{
    return NULL;
}

#endif


static PyObject *
test_interrupt(PyObject *NPY_UNUSED(self), PyObject *args)
{
    int kind=0;
    int a = 0;

    if (!PyArg_ParseTuple(args, "|i", &kind)) return NULL;

    if (kind) {
        Py_BEGIN_ALLOW_THREADS;
            while (a>=0) {
                if ((a % 1000 == 0) &&
                    PyOS_InterruptOccurred()) break;
                a+=1;
            }
        Py_END_ALLOW_THREADS;
            }
    else {

        NPY_SIGINT_ON

            while(a>=0) {
                a += 1;
            }

        NPY_SIGINT_OFF
            }

    return PyInt_FromLong(a);
}

static struct PyMethodDef array_module_methods[] = {
    {"_get_ndarray_c_version", (PyCFunction)array__get_ndarray_c_version,
     METH_VARARGS|METH_KEYWORDS, NULL},
    {"_reconstruct", (PyCFunction)array__reconstruct,
     METH_VARARGS, NULL},
    {"set_string_function", (PyCFunction)array_set_string_function,
     METH_VARARGS|METH_KEYWORDS, NULL},
    {"set_numeric_ops", (PyCFunction)array_set_ops_function,
     METH_VARARGS|METH_KEYWORDS, NULL},
    {"set_typeDict", (PyCFunction)array_set_typeDict,
     METH_VARARGS, NULL},

    {"array",       (PyCFunction)_array_fromobject,
     METH_VARARGS|METH_KEYWORDS, NULL},
    {"arange",  (PyCFunction)array_arange,
     METH_VARARGS|METH_KEYWORDS, NULL},
    {"zeros",       (PyCFunction)array_zeros,
     METH_VARARGS|METH_KEYWORDS, NULL},
    {"empty",       (PyCFunction)array_empty,
     METH_VARARGS|METH_KEYWORDS, NULL},
    {"scalar",      (PyCFunction)array_scalar,
     METH_VARARGS|METH_KEYWORDS, NULL},
    {"where",  (PyCFunction)array_where,
     METH_VARARGS, NULL},
    {"lexsort", (PyCFunction)array_lexsort,
     METH_VARARGS | METH_KEYWORDS, NULL},
    {"putmask", (PyCFunction)array_putmask,
     METH_VARARGS | METH_KEYWORDS, NULL},
    {"fromstring",(PyCFunction)array_fromstring,
     METH_VARARGS|METH_KEYWORDS, NULL},
    {"fromiter",(PyCFunction)array_fromiter,
     METH_VARARGS|METH_KEYWORDS, NULL},
    {"concatenate", (PyCFunction)array_concatenate,
     METH_VARARGS|METH_KEYWORDS, NULL},
    {"inner", (PyCFunction)array_innerproduct,
     METH_VARARGS, NULL},
    {"dot", (PyCFunction)array_matrixproduct,
     METH_VARARGS, NULL},
    {"_fastCopyAndTranspose", (PyCFunction)array_fastCopyAndTranspose,
     METH_VARARGS, NULL},
    {"correlate", (PyCFunction)array_correlate,
     METH_VARARGS | METH_KEYWORDS, NULL},
    {"frombuffer", (PyCFunction)array_frombuffer,
     METH_VARARGS | METH_KEYWORDS, NULL},
    {"fromfile", (PyCFunction)array_fromfile,
     METH_VARARGS | METH_KEYWORDS, NULL},
    {"can_cast", (PyCFunction)array_can_cast_safely,
     METH_VARARGS | METH_KEYWORDS, NULL},
    {"newbuffer", (PyCFunction)new_buffer,
     METH_VARARGS, NULL},
    {"getbuffer", (PyCFunction)buffer_buffer,
     METH_VARARGS | METH_KEYWORDS, NULL},
    {"int_asbuffer", (PyCFunction)as_buffer,
     METH_VARARGS | METH_KEYWORDS, NULL},
    {"format_longfloat", (PyCFunction)format_longfloat,
     METH_VARARGS | METH_KEYWORDS, NULL},
    {"compare_chararrays", (PyCFunction)compare_chararrays,
     METH_VARARGS | METH_KEYWORDS, NULL},
    {"test_interrupt", (PyCFunction)test_interrupt,
     METH_VARARGS, NULL},
    {NULL, NULL, 0, NULL}                /* sentinel */
};

#include "__multiarray_api.c"

/* Establish scalar-type hierarchy */

/*  For dual inheritance we need to make sure that the objects being
    inherited from have the tp->mro object initialized.  This is
    not necessarily true for the basic type objects of Python (it is
    checked for single inheritance but not dual in PyType_Ready).

    Thus, we call PyType_Ready on the standard Python Types, here.
*/
static int
setup_scalartypes(PyObject *NPY_UNUSED(dict))
{

    initialize_numeric_types();

    if (PyType_Ready(&PyBool_Type) < 0) return -1;
    if (PyType_Ready(&PyInt_Type) < 0) return -1;
    if (PyType_Ready(&PyFloat_Type) < 0) return -1;
    if (PyType_Ready(&PyComplex_Type) < 0) return -1;
    if (PyType_Ready(&PyString_Type) < 0) return -1;
    if (PyType_Ready(&PyUnicode_Type) < 0) return -1;

#define SINGLE_INHERIT(child, parent)                                   \
    Py##child##ArrType_Type.tp_base = &Py##parent##ArrType_Type;        \
    if (PyType_Ready(&Py##child##ArrType_Type) < 0) {                   \
        PyErr_Print();                                                  \
        PyErr_Format(PyExc_SystemError,                                 \
                     "could not initialize Py%sArrType_Type",           \
                     #child);                                           \
        return -1;                                                      \
    }

    if (PyType_Ready(&PyGenericArrType_Type) < 0)
        return -1;

    SINGLE_INHERIT(Number, Generic);
    SINGLE_INHERIT(Integer, Number);
    SINGLE_INHERIT(Inexact, Number);
    SINGLE_INHERIT(SignedInteger, Integer);
    SINGLE_INHERIT(UnsignedInteger, Integer);
    SINGLE_INHERIT(Floating, Inexact);
    SINGLE_INHERIT(ComplexFloating, Inexact);
    SINGLE_INHERIT(Flexible, Generic);
    SINGLE_INHERIT(Character, Flexible);

#define DUAL_INHERIT(child, parent1, parent2)                           \
    Py##child##ArrType_Type.tp_base = &Py##parent2##ArrType_Type;       \
    Py##child##ArrType_Type.tp_bases =                                  \
        Py_BuildValue("(OO)", &Py##parent2##ArrType_Type,               \
                      &Py##parent1##_Type);                             \
    if (PyType_Ready(&Py##child##ArrType_Type) < 0) {                   \
        PyErr_Print();                                                  \
        PyErr_Format(PyExc_SystemError,                                 \
                     "could not initialize Py%sArrType_Type",           \
                     #child);                                           \
        return -1;                                                      \
    }                                                                   \
    Py##child##ArrType_Type.tp_hash = Py##parent1##_Type.tp_hash;

#define DUAL_INHERIT2(child, parent1, parent2)                          \
    Py##child##ArrType_Type.tp_base = &Py##parent1##_Type;              \
    Py##child##ArrType_Type.tp_bases =                                  \
        Py_BuildValue("(OO)", &Py##parent1##_Type,                      \
                      &Py##parent2##ArrType_Type);                      \
    Py##child##ArrType_Type.tp_richcompare =                            \
        Py##parent1##_Type.tp_richcompare;                              \
    Py##child##ArrType_Type.tp_compare =                                \
        Py##parent1##_Type.tp_compare;                                  \
    Py##child##ArrType_Type.tp_hash = Py##parent1##_Type.tp_hash;       \
    if (PyType_Ready(&Py##child##ArrType_Type) < 0) {                   \
        PyErr_Print();                                                  \
        PyErr_Format(PyExc_SystemError,                                 \
                     "could not initialize Py%sArrType_Type",           \
                     #child);                                           \
        return -1;                                                      \
    }

    SINGLE_INHERIT(Bool, Generic);
    SINGLE_INHERIT(Byte, SignedInteger);
    SINGLE_INHERIT(Short, SignedInteger);
#if SIZEOF_INT == SIZEOF_LONG
    DUAL_INHERIT(Int, Int, SignedInteger);
#else
    SINGLE_INHERIT(Int, SignedInteger);
#endif
    DUAL_INHERIT(Long, Int, SignedInteger);
#if SIZEOF_LONGLONG == SIZEOF_LONG
    DUAL_INHERIT(LongLong, Int, SignedInteger);
#else
    SINGLE_INHERIT(LongLong, SignedInteger);
#endif

    /* fprintf(stderr, "tp_free = %p, PyObject_Del = %p, int_tp_free = %p, base.tp_free = %p\n", PyIntArrType_Type.tp_free, PyObject_Del, PyInt_Type.tp_free, PySignedIntegerArrType_Type.tp_free);
     */
    SINGLE_INHERIT(UByte, UnsignedInteger);
    SINGLE_INHERIT(UShort, UnsignedInteger);
    SINGLE_INHERIT(UInt, UnsignedInteger);
    SINGLE_INHERIT(ULong, UnsignedInteger);
    SINGLE_INHERIT(ULongLong, UnsignedInteger);

    SINGLE_INHERIT(Float, Floating);
    DUAL_INHERIT(Double, Float, Floating);
    SINGLE_INHERIT(LongDouble, Floating);

    SINGLE_INHERIT(CFloat, ComplexFloating);
    DUAL_INHERIT(CDouble, Complex, ComplexFloating);
    SINGLE_INHERIT(CLongDouble, ComplexFloating);

    DUAL_INHERIT2(String, String, Character);
    DUAL_INHERIT2(Unicode, Unicode, Character);

    SINGLE_INHERIT(Void, Flexible);

    SINGLE_INHERIT(Object, Generic);

    return 0;

#undef SINGLE_INHERIT
#undef DUAL_INHERIT

    /* Clean up string and unicode array types so they act more like
       strings -- get their tables from the standard types.
    */
}

/* place a flag dictionary in d */

static void
set_flaginfo(PyObject *d)
{
    PyObject *s;
    PyObject *newd;

    newd = PyDict_New();

#define _addnew(val, one)                                       \
    PyDict_SetItemString(newd, #val, s=PyInt_FromLong(val));    \
    Py_DECREF(s);                                               \
    PyDict_SetItemString(newd, #one, s=PyInt_FromLong(val));    \
    Py_DECREF(s)

#define _addone(val)                                            \
    PyDict_SetItemString(newd, #val, s=PyInt_FromLong(val));    \
    Py_DECREF(s)

    _addnew(OWNDATA, O);
    _addnew(FORTRAN, F);
    _addnew(CONTIGUOUS, C);
    _addnew(ALIGNED, A);
    _addnew(UPDATEIFCOPY, U);
    _addnew(WRITEABLE, W);
    _addone(C_CONTIGUOUS);
    _addone(F_CONTIGUOUS);

#undef _addone
#undef _addnew

    PyDict_SetItemString(d, "_flagdict", newd);
    Py_DECREF(newd);
    return;
}


/* Initialization function for the module */

PyMODINIT_FUNC initmultiarray(void) {
    PyObject *m, *d, *s;
    PyObject *c_api;

    /* Initialize constants etc. */
    NumPyOS_init();

    /* Create the module and add the functions */
    m = Py_InitModule("multiarray", array_module_methods);
    if (!m) goto err;

    /* Add some symbolic constants to the module */
    d = PyModule_GetDict(m);
    if (!d) goto err;

    PyArray_Type.tp_free = _pya_free;
    if (PyType_Ready(&PyArray_Type) < 0)
        return;

    if (setup_scalartypes(d) < 0) goto err;

    PyArrayIter_Type.tp_iter = PyObject_SelfIter;
    PyArrayMultiIter_Type.tp_iter = PyObject_SelfIter;
    PyArrayMultiIter_Type.tp_free = _pya_free;
    if (PyType_Ready(&PyArrayIter_Type) < 0)
        return;

    if (PyType_Ready(&PyArrayMapIter_Type) < 0)
        return;

    if (PyType_Ready(&PyArrayMultiIter_Type) < 0)
        return;

    PyArrayDescr_Type.tp_hash = (hashfunc)_Py_HashPointer;
    if (PyType_Ready(&PyArrayDescr_Type) < 0)
        return;

    if (PyType_Ready(&PyArrayFlags_Type) < 0)
        return;

    c_api = PyCObject_FromVoidPtr((void *)PyArray_API, NULL);
    PyDict_SetItemString(d, "_ARRAY_API", c_api);
    Py_DECREF(c_api);
    if (PyErr_Occurred()) goto err;

    MultiArrayError = PyString_FromString ("multiarray.error");
    PyDict_SetItemString (d, "error", MultiArrayError);

    s = PyString_FromString("3.0");
    PyDict_SetItemString(d, "__version__", s);
    Py_DECREF(s);

#define ADDCONST(NAME)                          \
    s = PyInt_FromLong(NPY_##NAME);             \
    PyDict_SetItemString(d, #NAME, s);          \
    Py_DECREF(s)


    ADDCONST(ALLOW_THREADS);
    ADDCONST(BUFSIZE);
    ADDCONST(CLIP);

    ADDCONST(ITEM_HASOBJECT);
    ADDCONST(LIST_PICKLE);
    ADDCONST(ITEM_IS_POINTER);
    ADDCONST(NEEDS_INIT);
    ADDCONST(NEEDS_PYAPI);
    ADDCONST(USE_GETITEM);
    ADDCONST(USE_SETITEM);

    ADDCONST(RAISE);
    ADDCONST(WRAP);
    ADDCONST(MAXDIMS);
#undef ADDCONST

    Py_INCREF(&PyArray_Type);
    PyDict_SetItemString(d, "ndarray", (PyObject *)&PyArray_Type);
    Py_INCREF(&PyArrayIter_Type);
    PyDict_SetItemString(d, "flatiter", (PyObject *)&PyArrayIter_Type);
    Py_INCREF(&PyArrayMultiIter_Type);
    PyDict_SetItemString(d, "broadcast",
                         (PyObject *)&PyArrayMultiIter_Type);
    Py_INCREF(&PyArrayDescr_Type);
    PyDict_SetItemString(d, "dtype", (PyObject *)&PyArrayDescr_Type);

    Py_INCREF(&PyArrayFlags_Type);
    PyDict_SetItemString(d, "flagsobj", (PyObject *)&PyArrayFlags_Type);

    set_flaginfo(d);

    if (set_typeinfo(d) != 0) goto err;
    return;

 err:
    if (!PyErr_Occurred()) {
        PyErr_SetString(PyExc_RuntimeError,
                        "cannot load multiarray module.");
    }
    return;
}<|MERGE_RESOLUTION|>--- conflicted
+++ resolved
@@ -88,26 +88,6 @@
     return NULL;
 }
 
-<<<<<<< HEAD
-/* Including this file is the only way I know how to declare functions
-   static in each file, and store the pointers from functions in both
-   arrayobject.c and multiarraymodule.c for the C-API
-
-   Declarying an external pointer-containing variable in arrayobject.c
-   and trying to copy it to PyArray_API, did not work.
-
-   Think about two modules with a common api that import each other...
-
-   This file would just be the module calls.
-*/
-=======
-/*
- * XXX: We include c99 compat math module here because it is needed for
- * numpyos.c (included by arrayobject). This is bad - we should separate
- * declaration/implementation and share this in a lib.
- */
-#include "umath_funcs_c99.inc"
-
 /*
  * Including this file is the only way I know how to declare functions
  * static in each file, and store the pointers from functions in both
@@ -120,7 +100,6 @@
  *
  * This file would just be the module calls.
  */
->>>>>>> e223c83c
 
 #include "arrayobject.c"
 
